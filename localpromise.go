--- conflicted
+++ resolved
@@ -18,48 +18,13 @@
 	}
 }
 
-<<<<<<< HEAD
-=======
-func newLocalPromise() localPromise {
-	return localPromise{aq: NewAnswerQueue(Method{})}
-}
-
-func (lp localPromise) Send(ctx context.Context, s Send) (*Answer, ReleaseFunc) {
-	return lp.aq.PipelineSend(ctx, nil, s)
-}
-
-func (lp localPromise) Recv(ctx context.Context, r Recv) PipelineCaller {
-	return lp.aq.PipelineRecv(ctx, nil, r)
-}
-
-func (lp localPromise) Brand() Brand {
-	return Brand{}
-}
-
-func (lp localPromise) Shutdown() {}
-
-func (lp localPromise) String() string {
-	return "localPromise{...}"
-}
-
-func (lp localPromise) Fulfill(c Client) {
-	msg, seg := NewSingleSegmentMessage(nil)
-	capID := msg.CapTable().Add(c)
-	lp.aq.Fulfill(NewInterface(seg, capID).ToPtr())
-}
-
-func (lp localPromise) Reject(err error) {
-	lp.aq.Reject(err)
-}
-
->>>>>>> 59cfdc99
 type localResolver[C ~ClientKind] struct {
 	p *Promise
 }
 
 func (lf localResolver[C]) Fulfill(c C) {
 	msg, seg := NewSingleSegmentMessage(nil)
-	capID := msg.AddCap(Client(c))
+	capID := msg.CapTable().Add(Client(c))
 	iface := NewInterface(seg, capID)
 	lf.p.Fulfill(iface.ToPtr())
 	lf.p.ReleaseClients()

package capnp

// ClientHook for a promise that will be resolved to some other capability
// at some point. Buffers calls in a queue until the promise is fulfilled,
// then forwards them.
type localPromise struct {
	aq *AnswerQueue
}

// NewLocalPromise returns a client that will eventually resolve to a capability,
// supplied via resolver. resolver.Fulfill steals the reference to its argument.
func NewLocalPromise[C ~ClientKind]() (promise C, resolver Resolver[C]) {
	aq := NewAnswerQueue(Method{})
	f := NewPromise(Method{}, aq, aq)
	p := f.Answer().Client().AddRef()
	return C(p), localResolver[C]{
		p: f,
	}
}

<<<<<<< HEAD
=======
func newLocalPromise() localPromise {
	return localPromise{aq: NewAnswerQueue(Method{})}
}

func (lp localPromise) Send(ctx context.Context, s Send) (*Answer, ReleaseFunc) {
	return lp.aq.PipelineSend(ctx, nil, s)
}

func (lp localPromise) Recv(ctx context.Context, r Recv) PipelineCaller {
	return lp.aq.PipelineRecv(ctx, nil, r)
}

func (lp localPromise) Brand() Brand {
	return Brand{}
}

func (lp localPromise) Shutdown() {}

func (lp localPromise) String() string {
	return "localPromise{...}"
}

func (lp localPromise) Fulfill(c Client) {
	msg, seg := NewSingleSegmentMessage(nil)
	capID := msg.CapTable().AddClient(c)
	lp.aq.Fulfill(NewInterface(seg, capID).ToPtr())
}

func (lp localPromise) Reject(err error) {
	lp.aq.Reject(err)
}

>>>>>>> 575916ea
type localResolver[C ~ClientKind] struct {
	p *Promise
}

func (lf localResolver[C]) Fulfill(c C) {
<<<<<<< HEAD
	msg, seg := NewSingleSegmentMessage(nil)
	capID := msg.CapTable().Add(Client(c))
	iface := NewInterface(seg, capID)
	lf.p.Fulfill(iface.ToPtr())
	lf.p.ReleaseClients()
	iface.Client().Release()
=======
	lf.lp.Fulfill(Client(c).AddRef())
	lf.clientResolver.Fulfill(Client(c))
>>>>>>> 575916ea
}

func (lf localResolver[C]) Reject(err error) {
	lf.p.Reject(err)
	lf.p.ReleaseClients()
}<|MERGE_RESOLUTION|>--- conflicted
+++ resolved
@@ -18,57 +18,17 @@
 	}
 }
 
-<<<<<<< HEAD
-=======
-func newLocalPromise() localPromise {
-	return localPromise{aq: NewAnswerQueue(Method{})}
-}
-
-func (lp localPromise) Send(ctx context.Context, s Send) (*Answer, ReleaseFunc) {
-	return lp.aq.PipelineSend(ctx, nil, s)
-}
-
-func (lp localPromise) Recv(ctx context.Context, r Recv) PipelineCaller {
-	return lp.aq.PipelineRecv(ctx, nil, r)
-}
-
-func (lp localPromise) Brand() Brand {
-	return Brand{}
-}
-
-func (lp localPromise) Shutdown() {}
-
-func (lp localPromise) String() string {
-	return "localPromise{...}"
-}
-
-func (lp localPromise) Fulfill(c Client) {
-	msg, seg := NewSingleSegmentMessage(nil)
-	capID := msg.CapTable().AddClient(c)
-	lp.aq.Fulfill(NewInterface(seg, capID).ToPtr())
-}
-
-func (lp localPromise) Reject(err error) {
-	lp.aq.Reject(err)
-}
-
->>>>>>> 575916ea
 type localResolver[C ~ClientKind] struct {
 	p *Promise
 }
 
 func (lf localResolver[C]) Fulfill(c C) {
-<<<<<<< HEAD
 	msg, seg := NewSingleSegmentMessage(nil)
-	capID := msg.CapTable().Add(Client(c))
+	capID := msg.CapTable().AddClient(Client(c))
 	iface := NewInterface(seg, capID)
 	lf.p.Fulfill(iface.ToPtr())
 	lf.p.ReleaseClients()
 	iface.Client().Release()
-=======
-	lf.lp.Fulfill(Client(c).AddRef())
-	lf.clientResolver.Fulfill(Client(c))
->>>>>>> 575916ea
 }
 
 func (lf localResolver[C]) Reject(err error) {

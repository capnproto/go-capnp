<<<<<<< HEAD
func (s {{.Node.Name}}) {{.Field.Name|title}}() ({{.G.Capnp}}.Ptr, error) {
=======
func (s {{.Node.Name}}) {{.Field.Name|title}}() ({{.G.Capnp}}.Pointer, error) {
	{{template "_checktag" . -}}
	{{if .Default.IsValid -}}
	p, err := s.Struct.Pointer({{.Field.Slot.Offset}})
	if err != nil {
		return nil, err
	}
	return {{.G.Capnp}}.PointerDefault(p, {{.Default}})
	{{- else -}}
	return s.Struct.Pointer({{.Field.Slot.Offset}})
	{{- end}}
}

{{template "_hasfield" .}}

func (s {{.Node.Name}}) {{.Field.Name|title}}Ptr() ({{.G.Capnp}}.Ptr, error) {
>>>>>>> 243bfedb
	{{if .Default.IsValid -}}
	p, err := s.Struct.Ptr({{.Field.Slot.Offset}})
	if err != nil {
		return nil, err
	}
	return p.Default({{.Default}})
	{{- else -}}
	return s.Struct.Ptr({{.Field.Slot.Offset}})
	{{- end}}
}

{{template "_hasfield" .}}

func (s {{.Node.Name}}) Set{{.Field.Name|title}}(v {{.G.Capnp}}.Ptr) error {
	{{template "_settag" . -}}
	return s.Struct.SetPtr({{.Field.Slot.Offset}}, v)
}
<|MERGE_RESOLUTION|>--- conflicted
+++ resolved
@@ -1,23 +1,5 @@
-<<<<<<< HEAD
 func (s {{.Node.Name}}) {{.Field.Name|title}}() ({{.G.Capnp}}.Ptr, error) {
-=======
-func (s {{.Node.Name}}) {{.Field.Name|title}}() ({{.G.Capnp}}.Pointer, error) {
 	{{template "_checktag" . -}}
-	{{if .Default.IsValid -}}
-	p, err := s.Struct.Pointer({{.Field.Slot.Offset}})
-	if err != nil {
-		return nil, err
-	}
-	return {{.G.Capnp}}.PointerDefault(p, {{.Default}})
-	{{- else -}}
-	return s.Struct.Pointer({{.Field.Slot.Offset}})
-	{{- end}}
-}
-
-{{template "_hasfield" .}}
-
-func (s {{.Node.Name}}) {{.Field.Name|title}}Ptr() ({{.G.Capnp}}.Ptr, error) {
->>>>>>> 243bfedb
 	{{if .Default.IsValid -}}
 	p, err := s.Struct.Ptr({{.Field.Slot.Offset}})
 	if err != nil {

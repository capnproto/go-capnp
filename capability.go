package capnp

import (
	"context"
	"fmt"
	"runtime"
	"strconv"
	"sync"

	"capnproto.org/go/capnp/v3/flowcontrol"
	"capnproto.org/go/capnp/v3/internal/syncutil"
)

// An Interface is a reference to a client in a message's capability table.
type Interface struct {
	seg *Segment
	cap CapabilityID
}

// NewInterface creates a new interface pointer.
//
// No allocation is performed in the given segment: it is used purely
// to associate the interface pointer with a message.
func NewInterface(s *Segment, cap CapabilityID) Interface {
	return Interface{s, cap}
}

// ToPtr converts the interface to a generic pointer.
func (i Interface) ToPtr() Ptr {
	return Ptr{
		seg:      i.seg,
		lenOrCap: uint32(i.cap),
		flags:    interfacePtrFlag,
	}
}

// Message returns the message whose capability table the interface
// references or nil if the pointer is invalid.
func (i Interface) Message() *Message {
	if i.seg == nil {
		return nil
	}
	return i.seg.msg
}

// IsValid returns whether the interface is valid.
func (i Interface) IsValid() bool {
	return i.seg != nil
}

// Capability returns the capability ID of the interface.
func (i Interface) Capability() CapabilityID {
	return i.cap
}

// value returns a raw interface pointer with the capability ID.
func (i Interface) value(paddr address) rawPointer {
	if i.seg == nil {
		return 0
	}
	return rawInterfacePointer(i.cap)
}

// Client returns the client stored in the message's capability table
// or nil if the pointer is invalid.
func (i Interface) Client() *Client {
	msg := i.Message()
	if msg == nil {
		return nil
	}
	tab := msg.CapTable
	if int64(i.cap) >= int64(len(tab)) {
		return nil
	}
	return tab[i.cap]
}

// A CapabilityID is an index into a message's capability table.
type CapabilityID uint32

// String returns the ID in the format "capability X".
func (id CapabilityID) String() string {
	return fmt.Sprintf("capability %d", id)
}

// GoString returns the ID as a Go expression.
func (id CapabilityID) GoString() string {
	return fmt.Sprintf("capnp.CapabilityID(%d)", id)
}

// A Client is a reference to a Cap'n Proto capability.
// The zero value is a null capability reference.
// It is safe to use from multiple goroutines.
type Client struct {
	creatorFunc int
	creatorFile string
	creatorLine int

	mu       sync.Mutex // protects the struct
	limiter  flowcontrol.FlowLimiter
	h        *clientHook // nil if resolved to nil or released
	released bool
}

// clientHook is a reference-counted wrapper for a ClientHook.
// It is assumed that a clientHook's address uniquely identifies a hook,
// since they are only created in NewClient and NewPromisedClient.
type clientHook struct {
	// ClientHook will never be nil and will not change for the lifetime of
	// a clientHook.
	ClientHook

	// Place for callers to attach arbitrary metadata to the client.
	metadata Metadata

	// done is closed when refs == 0 and calls == 0.
	done chan struct{}

	// resolved is closed after resolvedHook is set
	resolved chan struct{}

	mu           sync.Mutex
	refs         int         // how many open Clients reference this clientHook
	calls        int         // number of outstanding ClientHook accesses
	resolvedHook *clientHook // valid only if resolved is closed
}

// NewClient creates the first reference to a capability.
// If hook is nil, then NewClient returns nil.
//
// Typically the RPC system will create a client for the application.
// Most applications will not need to use this directly.
func NewClient(hook ClientHook) *Client {
	if hook == nil {
		return nil
	}
	h := &clientHook{
		ClientHook: hook,
		done:       make(chan struct{}),
		refs:       1,
		resolved:   newClosedSignal(),
		metadata:   *NewMetadata(),
	}
	(&h.metadata).init()
	h.resolvedHook = h
	c := &Client{h: h}
	if clientLeakFunc != nil {
		c.creatorFunc = 1
		_, c.creatorFile, c.creatorLine, _ = runtime.Caller(1)
		runtime.SetFinalizer(c, finalizeClient)
	}
	return c
}

// NewPromisedClient creates the first reference to a capability that
// can resolve to a different capability.  The hook will be shut down
// when the promise is resolved or the client has no more references,
// whichever comes first.
//
// Typically the RPC system will create a client for the application.
// Most applications will not need to use this directly.
func NewPromisedClient(hook ClientHook) (*Client, *ClientPromise) {
	if hook == nil {
		panic("NewPromisedClient(nil)")
	}
	h := &clientHook{
		ClientHook: hook,
		done:       make(chan struct{}),
		refs:       1,
		resolved:   make(chan struct{}),
		metadata:   *NewMetadata(),
	}
	(&h.metadata).init()
	c := &Client{h: h}
	if clientLeakFunc != nil {
		c.creatorFunc = 2
		_, c.creatorFile, c.creatorLine, _ = runtime.Caller(1)
		runtime.SetFinalizer(c, finalizeClient)
	}
	return c, &ClientPromise{h: h}
}

// startCall holds onto a hook to prevent it from shutting down until
// finish is called.  It resolves the client's hook as much as possible
// first.  The caller must not be holding onto c.mu.
func (c *Client) startCall() (hook ClientHook, resolved, released bool, finish func()) {
	if c == nil {
		return nil, true, false, func() {}
	}
	defer c.mu.Unlock()
	c.mu.Lock()
	if c.h == nil {
		return nil, true, c.released, func() {}
	}
	c.h.mu.Lock()
	c.h = resolveHook(c.h)
	if c.h == nil {
		return nil, true, false, func() {}
	}
	c.h.calls++
	c.h.mu.Unlock()
	savedHook := c.h
	return savedHook.ClientHook, savedHook.isResolved(), false, func() {
		syncutil.With(&savedHook.mu, func() {
			savedHook.calls--
			if savedHook.refs == 0 && savedHook.calls == 0 {
				close(savedHook.done)
			}
		})
	}
}

func (c *Client) peek() (hook *clientHook, released bool, resolved bool) {
	if c == nil {
		return nil, false, true
	}
	defer c.mu.Unlock()
	c.mu.Lock()
	if c.h == nil {
		return nil, c.released, true
	}
	c.h.mu.Lock()
	c.h = resolveHook(c.h)
	if c.h == nil {
		return nil, false, true
	}
	resolved = c.h.isResolved()
	c.h.mu.Unlock()
	return c.h, false, resolved
}

// resolveHook resolves h as much as possible without blocking.
// The caller must be holding onto h.mu and when resolveHook returns, it
// will be holding onto the mutex of the returned hook if not nil.
func resolveHook(h *clientHook) *clientHook {
	for {
		if !h.isResolved() {
			return h
		}
		r := h.resolvedHook
		if r == h {
			return h
		}
		h.mu.Unlock()
		h = r
		if h == nil {
			return nil
		}
		h.mu.Lock()
	}
}

// Get the current flowcontrol.FlowLimiter used to manage flow control
// for this client.
func (c *Client) GetFlowLimiter() flowcontrol.FlowLimiter {
	c.mu.Lock()
	defer c.mu.Unlock()
	ret := c.limiter
	if ret == nil {
		ret = flowcontrol.NopLimiter
	}
	return ret
}

// Update the flowcontrol.FlowLimiter used to manage flow control for
// this client. This affects all future calls, but not calls already
// waiting to send. Passing nil sets the value to flowcontrol.NopLimiter,
// which is also the default.
func (c *Client) SetFlowLimiter(lim flowcontrol.FlowLimiter) {
	c.mu.Lock()
	defer c.mu.Unlock()
	c.limiter = lim
}

// SendCall allocates space for parameters, calls args.Place to fill out
// the parameters, then starts executing a method, returning an answer
// that will hold the result.  The caller must call the returned release
// function when it no longer needs the answer's data.
//
// This method respects the flow control policy configured with SetFlowLimiter;
// it may block if the sender is sending too fast.
func (c *Client) SendCall(ctx context.Context, s Send) (*Answer, ReleaseFunc) {
	h, _, released, finish := c.startCall()
	defer finish()
	if released {
		return ErrorAnswer(s.Method, newError("call on released client")), func() {}
	}
	if h == nil {
		return ErrorAnswer(s.Method, newError("call on null client")), func() {}
	}

	limiter := c.GetFlowLimiter()
	var gotResponse func()

	// We need to call PlaceArgs before we will know the size of message for
	// flow control purposes, so wrap it in a function that measures after the
	// arguments have been placed:
	placeArgs := s.PlaceArgs
	s.PlaceArgs = func(args Struct) error {
		var err error
		if placeArgs != nil {
			err = placeArgs(args)
			if err != nil {
				return err
			}
		}

		var size uint64
		size, err = args.Segment().Message().TotalSize()
		if err != nil {
			return err
		}

		gotResponse, err = limiter.StartMessage(ctx, size)
		return err
	}

	ans, err := h.Send(ctx, s)
	if err == nil {
		p := ans.f.promise
		p.mu.Lock()
		if p.isResolved() {
			// Wow, that was fast.
			p.mu.Unlock()
			gotResponse()
		} else {
			p.signals = append(p.signals, gotResponse)
			p.mu.Unlock()
		}
	}
	return ans, err
}

// RecvCall starts executing a method with the referenced arguments
// and returns an answer that will hold the result.  The hook will call
// a.Release when it no longer needs to reference the parameters.  The
// caller must call the returned release function when it no longer
// needs the answer's data.
//
// Note that unlike SendCall, this method does *not* respect the flow
// control policy configured with SetFlowLimiter.
func (c *Client) RecvCall(ctx context.Context, r Recv) PipelineCaller {
	h, _, released, finish := c.startCall()
	defer finish()
	if released {
		r.Reject(newError("call on released client"))
		return nil
	}
	if h == nil {
		r.Reject(newError("call on null client"))
		return nil
	}
	return h.Recv(ctx, r)
}

// IsValid reports whether c is a valid reference to a capability.
// A reference is invalid if it is nil, has resolved to null, or has
// been released.
func (c *Client) IsValid() bool {
	h, released, _ := c.peek()
	return !released && h != nil
}

// IsSame reports whether c and c2 refer to a capability created by the
// same call to NewClient.  This can return false negatives if c or c2
// are not fully resolved: use Resolve if this is an issue.  If either
// c or c2 are released, then IsSame panics.
func (c *Client) IsSame(c2 *Client) bool {
	h1, released, _ := c.peek()
	if released {
		panic("IsSame on released client")
	}
	h2, released, _ := c2.peek()
	if released {
		panic("IsSame on released client")
	}
	return h1 == h2
}

// Resolve blocks until the capability is fully resolved or the Context is Done.
func (c *Client) Resolve(ctx context.Context) error {
	for {
		h, released, resolved := c.peek()
		if released {
			return newError("cannot resolve released client")
		}
		if resolved {
			return nil
		}
		select {
		case <-h.resolved:
		case <-ctx.Done():
			return ctx.Err()
		}
	}
}

// AddRef creates a new Client that refers to the same capability as c.
// If c is nil or has resolved to null, then AddRef returns nil.
func (c *Client) AddRef() *Client {
	if c == nil {
		return nil
	}
	defer c.mu.Unlock()
	c.mu.Lock()
	if c.released {
		panic("AddRef on released client")
	}
	if c.h == nil {
		return nil
	}
	c.h.mu.Lock()
	c.h = resolveHook(c.h)
	if c.h == nil {
		return nil
	}
	c.h.refs++
	c.h.mu.Unlock()
	d := &Client{h: c.h}
	if clientLeakFunc != nil {
		d.creatorFunc = 3
		_, d.creatorFile, d.creatorLine, _ = runtime.Caller(1)
		runtime.SetFinalizer(d, finalizeClient)
	}
	return d
}

// WeakRef creates a new WeakClient that refers to the same capability
// as c.  If c is nil or has resolved to null, then WeakRef returns nil.
func (c *Client) WeakRef() *WeakClient {
	h, released, _ := c.peek()
	if released {
		panic("WeakRef on released client")
	}
	if h == nil {
		return nil
	}
	return &WeakClient{h: h}
}

// State reads the current state of the client.  It returns the zero
// ClientState if c is nil, has resolved to null, or has been released.
func (c *Client) State() ClientState {
	h, resolved, _, finish := c.startCall()
	defer finish()
	if h == nil {
		return ClientState{}
	}
	return ClientState{
		Brand:     h.Brand(),
		IsPromise: !resolved,
		Metadata:  &resolveHook(c.h).metadata,
	}
}

// A Brand is an opaque value used to identify a capability.
type Brand struct {
	Value interface{}
}

// ClientState is a snapshot of a client's identity.
type ClientState struct {
	// Brand is the value returned from the hook's Brand method.
	Brand Brand
	// IsPromise is true if the client has not resolved yet.
	IsPromise bool
	// Arbitrary metadata. Note that, if a Client is a promise,
	// when it resolves its metadata will be replaced with that
	// of its resolution.
<<<<<<< HEAD
=======
	//
	// TODO: this might change before the v3 API is stabilized;
	// we are not sure the above is the correct semantics.
>>>>>>> 8e5432db
	Metadata *Metadata
}

// String returns a string that identifies this capability for debugging
// purposes.  Its format should not be depended on: in particular, it
// should not be used to compare clients.  Use IsSame to compare clients
// for equality.
func (c *Client) String() string {
	if c == nil {
		return "<nil>"
	}
	c.mu.Lock()
	if c.released {
		c.mu.Unlock()
		return "<released client>"
	}
	if c.h == nil {
		c.mu.Unlock()
		return "<nil>"
	}
	c.h.mu.Lock()
	c.h = resolveHook(c.h)
	if c.h == nil {
		c.mu.Unlock()
		return "<nil>"
	}
	var s string
	if c.h.isResolved() {
		s = fmt.Sprintf("<client %T@%p>", c.h.ClientHook, c.h)
	} else {
		s = fmt.Sprintf("<unresolved client %T@%p>", c.h.ClientHook, c.h)
	}
	c.h.mu.Unlock()
	c.mu.Unlock()
	return s
}

// Release releases a capability reference.  If this is the last
// reference to the capability, then the underlying resources associated
// with the capability will be released.
//
// Release will panic if c has already been released, but not if c is
// nil or resolved to null.
func (c *Client) Release() {
	if c == nil {
		return
	}
	c.mu.Lock()
	if c.released || c.h == nil {
		c.mu.Unlock()
		return
	}
	c.released = true
	c.h.mu.Lock()
	c.h = resolveHook(c.h)
	if c.h == nil {
		c.mu.Unlock()
		return
	}
	h := c.h
	c.h = nil
	h.refs--
	if h.refs > 0 {
		h.mu.Unlock()
		c.mu.Unlock()
		return
	}
	if h.calls == 0 {
		close(h.done)
	}
	h.mu.Unlock()
	c.mu.Unlock()
	<-h.done
	h.Shutdown()
}

// isResolve reports whether ch has been resolved.
// The caller must be holding onto ch.mu.
func (ch *clientHook) isResolved() bool {
	select {
	case <-ch.resolved:
		return true
	default:
		return false
	}
}

var clientLeakFunc func(string)

// SetClientLeakFunc sets a callback for reporting Clients that went
// out of scope without being released.  The callback is not guaranteed
// to be called and must be safe to call concurrently from multiple
// goroutines.  The exact format of the message is unspecified.
//
// SetClientLeakFunc must not be called after any calls to NewClient or
// NewPromisedClient.
func SetClientLeakFunc(f func(msg string)) {
	clientLeakFunc = f
}

func finalizeClient(c *Client) {
	// Since there are no other references to c, then we don't have to
	// acquire the mutex to read.
	if c.released {
		return
	}

	var fname string
	switch c.creatorFunc {
	case 1:
		fname = "NewClient"
	case 2:
		fname = "NewPromisedClient"
	case 3:
		fname = "AddRef"
	default:
		fname = "<???>"
	}
	var msg string
	if c.creatorFile == "" {
		msg = fmt.Sprintf("leaked client created by %s", fname)
	} else {
		msg = fmt.Sprintf("leaked client created by %s on %s:%d", fname, c.creatorFile, c.creatorLine)
	}

	// finalizeClient will only be called if clientLeakFunc != nil.
	go clientLeakFunc(msg)
}

// A ClientPromise resolves the identity of a client created by NewPromisedClient.
type ClientPromise struct {
	h *clientHook
}

// Fulfill resolves the client promise to c.  After Fulfill returns,
// then all future calls to the client created by NewPromisedClient will
// be sent to c.  It is guaranteed that the hook passed to
// NewPromisedClient will be shut down after Fulfill returns, but the
// hook may have been shut down earlier if the client ran out of
// references.
func (cp *ClientPromise) Fulfill(c *Client) {
	// Obtain next client hook.
	var rh *clientHook
	if c != nil {
		c.mu.Lock()
		if c.released {
			c.mu.Unlock()
			panic("ClientPromise.Resolve with a released client")
		}
		// TODO(maybe): c.h = resolveHook(c.h)
		rh = c.h
		c.mu.Unlock()
	}

	// Mark hook as resolved.
	cp.h.mu.Lock()
	if cp.h.isResolved() {
		cp.h.mu.Unlock()
		panic("ClientPromise.Resolve called more than once")
	}
	cp.h.resolvedHook = rh
	close(cp.h.resolved)
	refs := cp.h.refs
	cp.h.refs = 0
	if refs == 0 {
		cp.h.mu.Unlock()
		return
	}

	// Client still had references, so we're responsible for shutting it down.
	if cp.h.calls == 0 {
		close(cp.h.done)
	}
	rh = resolveHook(cp.h) // swaps mutex on cp.h for mutex on rh
	if rh != nil {
		rh.refs += refs
		rh.mu.Unlock()
	}
	<-cp.h.done
	cp.h.Shutdown()
}

// A WeakClient is a weak reference to a capability: it refers to a
// capability without preventing it from being shut down.  The zero
// value is a null reference.
type WeakClient struct {
	h *clientHook
}

// AddRef creates a new Client that refers to the same capability as c
// as long as the capability hasn't already been shut down.
func (wc *WeakClient) AddRef() (c *Client, ok bool) {
	if wc == nil {
		return nil, true
	}
	if wc.h == nil {
		return nil, true
	}
	wc.h.mu.Lock()
	wc.h = resolveHook(wc.h)
	if wc.h == nil {
		return nil, true
	}
	if wc.h.refs == 0 {
		wc.h.mu.Unlock()
		return nil, false
	}
	wc.h.refs++
	wc.h.mu.Unlock()
	c = &Client{h: wc.h}
	if clientLeakFunc != nil {
		c.creatorFunc = 3
		_, c.creatorFile, c.creatorLine, _ = runtime.Caller(1)
		runtime.SetFinalizer(c, finalizeClient)
	}
	return c, true
}

// A ClientHook represents a Cap'n Proto capability.  Application code
// should not pass around ClientHooks; applications should pass around
// Clients.  A ClientHook must be safe to use from multiple goroutines.
//
// Calls must be delivered to the capability in the order they are made.
// This guarantee is based on the concept of a capability
// acknowledging delivery of a call: this is specific to an
// implementation of ClientHook.  A type that implements ClientHook
// must guarantee that if foo() then bar() is called on a client, then
// the capability acknowledging foo() happens before the capability
// observing bar().
type ClientHook interface {
	// Send allocates space for parameters, calls s.PlaceArgs to fill out
	// the arguments, then starts executing a method, returning an answer
	// that will hold the result.  The hook must call s.PlaceArgs at most
	// once, and if it does call s.PlaceArgs, it must return before Send
	// returns.  The caller must call the returned release function when
	// it no longer needs the answer's data.
	//
	// Send is typically used when application code is making a call.
	Send(ctx context.Context, s Send) (*Answer, ReleaseFunc)

	// Recv starts executing a method with the referenced arguments
	// and places the result in a message controlled by the caller.
	// The hook will call r.ReleaseArgs when it no longer needs to
	// reference the parameters and use r.Returner to complete the method
	// call.  If Recv does not call r.Returner.Return before it returns,
	// then it must return a non-nil PipelineCaller.
	//
	// Recv is typically used when the RPC system has received a call.
	Recv(ctx context.Context, r Recv) PipelineCaller

	// Brand returns an implementation-specific value.  This can be used
	// to introspect and identify kinds of clients.
	Brand() Brand

	// Shutdown releases any resources associated with this capability.
	// The behavior of calling any methods on the receiver after calling
	// Shutdown is undefined.  It is expected for the ClientHook to reject
	// any outstanding call futures.
	Shutdown()
}

// Send is the input to ClientHook.Send.
type Send struct {
	// Method must have InterfaceID and MethodID filled in.
	Method Method

	// PlaceArgs is a function that will be called at most once before Send
	// returns to populate the arguments for the RPC.  PlaceArgs may be nil.
	PlaceArgs func(Struct) error

	// ArgsSize specifies the size of the struct to pass to PlaceArgs.
	ArgsSize ObjectSize
}

// Recv is the input to ClientHook.Recv.
type Recv struct {
	// Method must have InterfaceID and MethodID filled in.
	Method Method

	// Args is the set of arguments for the RPC.
	Args Struct

	// ReleaseArgs is called after Args is no longer referenced.
	// Must not be nil.
	ReleaseArgs ReleaseFunc

	// Returner manages the results.
	Returner Returner
}

// AllocResults allocates a result struct.  It is the same as calling
// r.Returner.AllocResults(sz).
func (r Recv) AllocResults(sz ObjectSize) (Struct, error) {
	return r.Returner.AllocResults(sz)
}

// Return ends the method call successfully, releasing the arguments.
func (r Recv) Return() {
	r.ReleaseArgs()
	r.Returner.Return(nil)
}

// Reject ends the method call with an error, releasing the arguments.
func (r Recv) Reject(e error) {
	if e == nil {
		panic("Reject(nil)")
	}
	r.ReleaseArgs()
	r.Returner.Return(e)
}

// A Returner allocates and sends the results from a received
// capability method call.
type Returner interface {
	// AllocResults allocates the results struct that will be sent using
	// Return.  It can be called at most once, and only before calling
	// Return.  The struct returned by AllocResults cannot be used after
	// Return is called.
	AllocResults(sz ObjectSize) (Struct, error)

	// Return resolves the method call successfully if e is nil, or failure
	// otherwise.  Return must be called once.
	//
	// Return must wait for all ongoing pipelined calls to be delivered,
	// and after it returns, no new calls can be sent to the PipelineCaller
	// returned from Recv.
	Return(e error)
}

// A ReleaseFunc tells the RPC system that a parameter or result struct
// is no longer in use and may be reclaimed.  After the first call,
// subsequent calls to a ReleaseFunc do nothing.  A ReleaseFunc should
// not be called concurrently.
type ReleaseFunc func()

// A Method identifies a method along with an optional human-readable
// description of the method.
type Method struct {
	InterfaceID uint64
	MethodID    uint16

	// Canonical name of the interface.  May be empty.
	InterfaceName string
	// Method name as it appears in the schema.  May be empty.
	MethodName string
}

// String returns a formatted string containing the interface name or
// the method name if present, otherwise it uses the raw IDs.
// This is suitable for use in error messages and logs.
func (m *Method) String() string {
	buf := make([]byte, 0, 128)
	if m.InterfaceName == "" {
		buf = append(buf, '@', '0', 'x')
		buf = strconv.AppendUint(buf, m.InterfaceID, 16)
	} else {
		buf = append(buf, m.InterfaceName...)
	}
	buf = append(buf, '.')
	if m.MethodName == "" {
		buf = append(buf, '@')
		buf = strconv.AppendUint(buf, uint64(m.MethodID), 10)
	} else {
		buf = append(buf, m.MethodName...)
	}
	return string(buf)
}

type errorClient struct {
	e error
}

// ErrorClient returns a Client that always returns error e.
// An ErrorClient does not need to be released: it is a sentinel like a
// nil Client.
func ErrorClient(e error) *Client {
	if e == nil {
		panic("ErrorClient(nil)")
	}

	// Avoid NewClient because it can set a finalizer.
	h := &clientHook{
		ClientHook: errorClient{e},
		done:       make(chan struct{}),
		refs:       1,
		resolved:   newClosedSignal(),
		metadata:   *NewMetadata(),
	}
	(&h.metadata).init()
	h.resolvedHook = h
	return &Client{h: h}
}

func (ec errorClient) Send(_ context.Context, s Send) (*Answer, ReleaseFunc) {
	return ErrorAnswer(s.Method, ec.e), func() {}
}

func (ec errorClient) Recv(_ context.Context, r Recv) PipelineCaller {
	r.Reject(ec.e)
	return nil
}

func (ec errorClient) Brand() Brand {
	return Brand{}
}

func (ec errorClient) Shutdown() {
}

func newClosedSignal() chan struct{} {
	c := make(chan struct{})
	close(c)
	return c
}<|MERGE_RESOLUTION|>--- conflicted
+++ resolved
@@ -141,7 +141,6 @@
 		resolved:   newClosedSignal(),
 		metadata:   *NewMetadata(),
 	}
-	(&h.metadata).init()
 	h.resolvedHook = h
 	c := &Client{h: h}
 	if clientLeakFunc != nil {
@@ -170,7 +169,6 @@
 		resolved:   make(chan struct{}),
 		metadata:   *NewMetadata(),
 	}
-	(&h.metadata).init()
 	c := &Client{h: h}
 	if clientLeakFunc != nil {
 		c.creatorFunc = 2
@@ -467,12 +465,9 @@
 	// Arbitrary metadata. Note that, if a Client is a promise,
 	// when it resolves its metadata will be replaced with that
 	// of its resolution.
-<<<<<<< HEAD
-=======
 	//
 	// TODO: this might change before the v3 API is stabilized;
 	// we are not sure the above is the correct semantics.
->>>>>>> 8e5432db
 	Metadata *Metadata
 }
 
@@ -861,7 +856,6 @@
 		resolved:   newClosedSignal(),
 		metadata:   *NewMetadata(),
 	}
-	(&h.metadata).init()
 	h.resolvedHook = h
 	return &Client{h: h}
 }

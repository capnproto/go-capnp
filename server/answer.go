package server

import (
	"context"
	"sync"

	"capnproto.org/go/capnp/v3"
)

// answerQueue is a queue of method calls to make after an earlier
// method call finishes.  The queue is unbounded; it is the caller's
// responsibility to manage/impose backpressure.
//
// An answerQueue can be in one of three states:
//
//	1) Queueing.  Incoming method calls will be added to the queue.
//	2) Draining, entered by calling fulfill or reject.  Queued method
//	   calls will be delivered in sequence, and new incoming method calls
//	   will block until the answerQueue enters the Drained state.
//	3) Drained, entered once all queued methods have been delivered.
//	   Incoming methods are passthrough.
type answerQueue struct {
	method   capnp.Method
	draining chan struct{} // closed while exiting queueing state

	mu    sync.Mutex
	q     []qent // non-nil while queueing
	bases []base // set when drain starts. len(bases) >= 1
}

// qent is a single entry in an answerQueue.
type qent struct {
	ctx   context.Context
	basis int // index in bases
	path  []capnp.PipelineOp
	capnp.Recv
}

// base is a message target derived from applying a qent.
type base struct {
	ready chan struct{} // closed after recv is assigned
	recv  func(context.Context, []capnp.PipelineOp, capnp.Recv) capnp.PipelineCaller
}

// newAnswerQueue creates a new answer queue.
func newAnswerQueue(m capnp.Method) *answerQueue {
	return &answerQueue{
		method: m,
		// N.B. since q == nil denotes the draining state,
		// we do have to allocate something here, even though
		// the queue is an empty slice.
		q:        make([]qent, 0),
		draining: make(chan struct{}),
	}
}

// fulfill empties the queue, delivering the method calls on the given
// struct.  After fulfill returns, pipeline calls will be immediately
// delivered instead of being queued.
func (aq *answerQueue) fulfill(s capnp.Struct) {
	// Enter draining state.
	aq.mu.Lock()
	q := aq.q
	aq.q = nil
	aq.bases = make([]base, len(q)+1)
	ready := make(chan struct{}) // TODO(soon): use more fine-grained signals
	defer close(ready)
	for i := range aq.bases {
		aq.bases[i].ready = ready
	}
	aq.bases[0].recv = capnp.ImmediateAnswer(aq.method, s).PipelineRecv
	close(aq.draining)
	aq.mu.Unlock()

	// Drain queue.
	embargoes := make([]returnEmbargoer, len(q))
	for i := range q {
		ent := &q[i]
		recv := aq.bases[ent.basis].recv
		embargoes[i].alloc = ent.Returner
		embargoes[i].returned = make(chan struct{})
		embargoes[i].pcall = recv(ent.ctx, ent.path, capnp.Recv{
			Method:      ent.Method,
			Args:        ent.Args,
			ReleaseArgs: ent.ReleaseArgs,
			Returner:    &embargoes[i],
		})
		aq.bases[i+1].recv = (&embargoes[i]).recv
	}

	// Asynchronously deliver returns.
	// fulfill just needs to guarantee delivery, not completion.
	// TODO(maybe): avoid goroutine if return already happened
	for i := range embargoes {
		go func(e *returnEmbargoer, ret capnp.Returner) {
			<-e.returned
			e.mu.Lock()
			err := e.err
			e.mu.Unlock()
			ret.Return(err)
		}(&embargoes[i], q[i].Returner)
	}
}

// reject empties the queue, returning errors on all the method calls.
func (aq *answerQueue) reject(e error) {
	if e == nil {
		panic("answerQueue.reject(nil)")
	}

	// Enter draining state.
	aq.mu.Lock()
	q := aq.q
	aq.q = nil
	aq.bases = make([]base, len(q)+1)
	ready := make(chan struct{})
	close(ready)
	for i := range aq.bases {
		b := &aq.bases[i]
		b.ready = ready
		b.recv = func(_ context.Context, _ []capnp.PipelineOp, r capnp.Recv) capnp.PipelineCaller {
			r.Reject(e) // TODO(soon): attach pipelined method info
			return nil
		}
	}
	close(aq.draining)
	aq.mu.Unlock()

	// Drain queue by rejecting.
	for i := range q {
		q[i].Reject(e) // TODO(soon): attach pipelined method info
	}
}

func (aq *answerQueue) PipelineRecv(ctx context.Context, transform []capnp.PipelineOp, r capnp.Recv) capnp.PipelineCaller {
	return queueCaller{aq, 0}.PipelineRecv(ctx, transform, r)
}

func (aq *answerQueue) PipelineSend(ctx context.Context, transform []capnp.PipelineOp, r capnp.Send) (*capnp.Answer, capnp.ReleaseFunc) {
	return queueCaller{aq, 0}.PipelineSend(ctx, transform, r)
}

// queueCaller is a client that enqueues calls to an answerQueue.
type queueCaller struct {
	aq    *answerQueue
	basis int
}

func (qc queueCaller) PipelineRecv(ctx context.Context, transform []capnp.PipelineOp, r capnp.Recv) capnp.PipelineCaller {
	qc.aq.mu.Lock()
	if len(qc.aq.bases) > 0 {
		// Draining/drained.
		qc.aq.mu.Unlock()
		b := &qc.aq.bases[qc.basis]
		select {
		case <-b.ready:
		case <-ctx.Done():
			r.Reject(ctx.Err())
			return nil
		}
		return b.recv(ctx, transform, r)
<<<<<<< HEAD
	default:
		// Enqueue.
		qc.aq.q = append(qc.aq.q, qent{
			ctx:   ctx,
			basis: qc.basis,
			path:  transform,
			Recv:  r,
		})
		basis := len(qc.aq.q) - 1
		qc.aq.mu.Unlock()
		return queueCaller{aq: qc.aq, basis: basis}
=======
>>>>>>> 773603cf
	}
	// Enqueue.
	qc.aq.q = append(qc.aq.q, qent{
		ctx:   ctx,
		basis: qc.basis,
		path:  clientPathFromTransform(transform),
		Recv:  r,
	})
	basis := len(qc.aq.q) - 1
	qc.aq.mu.Unlock()
	return queueCaller{aq: qc.aq, basis: basis}
}

func (qc queueCaller) PipelineSend(ctx context.Context, transform []capnp.PipelineOp, s capnp.Send) (*capnp.Answer, capnp.ReleaseFunc) {
	ret := new(structReturner)
	r := capnp.Recv{
		Method:   s.Method,
		Returner: ret,
	}
	if s.PlaceArgs != nil {
		var err error
		r.Args, err = newBlankStruct(s.ArgsSize)
		if err != nil {
			return capnp.ErrorAnswer(s.Method, err), func() {}
		}
		if err = s.PlaceArgs(r.Args); err != nil {
			return capnp.ErrorAnswer(s.Method, err), func() {}
		}
		r.ReleaseArgs = func() {
			r.Args.Message().Reset(nil)
		}
	} else {
		r.ReleaseArgs = func() {}
	}
	pcall := qc.PipelineRecv(ctx, transform, r)
	return ret.answer(s.Method, pcall)
}

// A structReturner implements Returner by allocating an in-memory
// message.  It is safe to use from multiple goroutines.  The zero value
// is a Returner in its initial state.
type structReturner struct {
	mu      sync.Mutex     // guards all fields
	p       *capnp.Promise // assigned at most once
	alloced bool

	returned bool         // indicates whether the below fields are filled in
	result   capnp.Struct // assigned at most once
	err      error        // assigned at most once
}

func (sr *structReturner) AllocResults(sz capnp.ObjectSize) (capnp.Struct, error) {
	defer sr.mu.Unlock()
	sr.mu.Lock()
	if sr.alloced {
		return capnp.Struct{}, newError("multiple calls to AllocResults")
	}
	sr.alloced = true
	s, err := newBlankStruct(sz)
	if err != nil {
		return capnp.Struct{}, errorf("alloc results: %v", err)
	}
	sr.result = s
	return s, nil
}

func (sr *structReturner) Return(e error) {
	sr.mu.Lock()
	if sr.returned {
		sr.mu.Unlock()
		panic("structReturner.Return called twice")
	}
	sr.returned = true
	if e == nil {
		sr.mu.Unlock()
		if sr.p != nil {
			sr.p.Fulfill(sr.result.ToPtr())
		}
	} else {
		msg := sr.result.Message()
		sr.result = capnp.Struct{}
		sr.err = e
		sr.mu.Unlock()
		if msg != nil {
			msg.Reset(nil)
		}
		if sr.p != nil {
			sr.p.Reject(e)
		}
	}
}

// answer returns an Answer that will be resolved when Return is called.
// answer must only be called once per structReturner.
func (sr *structReturner) answer(m capnp.Method, pcall capnp.PipelineCaller) (*capnp.Answer, capnp.ReleaseFunc) {
	defer sr.mu.Unlock()
	sr.mu.Lock()
	if sr.p != nil {
		panic("structReturner.answer called multiple times")
	}
	if sr.returned {
		if sr.err != nil {
			return capnp.ErrorAnswer(m, sr.err), func() {}
		}
		return capnp.ImmediateAnswer(m, sr.result), func() {
			sr.mu.Lock()
			msg := sr.result.Message()
			sr.result = capnp.Struct{}
			sr.mu.Unlock()
			if msg != nil {
				msg.Reset(nil)
			}
		}
	}
	sr.p = capnp.NewPromise(m, pcall)
	ans := sr.p.Answer()
	return ans, func() {
		<-ans.Done()
		sr.mu.Lock()
		msg := sr.result.Message()
		sr.result = capnp.Struct{}
		sr.mu.Unlock()
		if msg != nil {
			msg.Reset(nil)
		}
	}
}

// returnEmbargoer collects a return result without sending it anywhere,
// while allowing pipeline calls.
type returnEmbargoer struct {
	alloc    resultsAllocer
	pcall    capnp.PipelineCaller
	calls    sync.WaitGroup
	returned chan struct{} // closed after result and err finalized

	mu     sync.Mutex
	result capnp.Struct
	err    error
}

func (re *returnEmbargoer) AllocResults(sz capnp.ObjectSize) (capnp.Struct, error) {
	s, err := re.alloc.AllocResults(sz)
	re.mu.Lock()
	re.result = s
	re.mu.Unlock()
	return s, err
}

func (re *returnEmbargoer) Return(e error) {
	re.mu.Lock()
	re.err = e
	close(re.returned)
	re.mu.Unlock()
	re.calls.Wait()
}

// recv starts a pipelined call on the answer, either using the
// PipelineCaller or a client in the returned result.
func (re *returnEmbargoer) recv(ctx context.Context, transform []capnp.PipelineOp, r capnp.Recv) capnp.PipelineCaller {
	re.mu.Lock()
	select {
	case <-re.returned:
		re.mu.Unlock()
		if re.err != nil {
			r.Reject(re.err)
			return nil
		}
		return capnp.ImmediateAnswer(r.Method, re.result).PipelineRecv(ctx, transform, r)
	default:
		re.calls.Add(1)
		defer re.calls.Done()
		re.mu.Unlock()
		return re.pcall.PipelineRecv(ctx, transform, r)
	}
}<|MERGE_RESOLUTION|>--- conflicted
+++ resolved
@@ -159,26 +159,12 @@
 			return nil
 		}
 		return b.recv(ctx, transform, r)
-<<<<<<< HEAD
-	default:
-		// Enqueue.
-		qc.aq.q = append(qc.aq.q, qent{
-			ctx:   ctx,
-			basis: qc.basis,
-			path:  transform,
-			Recv:  r,
-		})
-		basis := len(qc.aq.q) - 1
-		qc.aq.mu.Unlock()
-		return queueCaller{aq: qc.aq, basis: basis}
-=======
->>>>>>> 773603cf
 	}
 	// Enqueue.
 	qc.aq.q = append(qc.aq.q, qent{
 		ctx:   ctx,
 		basis: qc.basis,
-		path:  clientPathFromTransform(transform),
+		path:  transform,
 		Recv:  r,
 	})
 	basis := len(qc.aq.q) - 1

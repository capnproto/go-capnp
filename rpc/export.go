package rpc

import (
	"context"

	"capnproto.org/go/capnp/v3"
	"capnproto.org/go/capnp/v3/internal/syncutil"
	rpccp "capnproto.org/go/capnp/v3/std/capnp/rpc"
)

// An exportID is an index into the exports table.
type exportID uint32

// expent is an entry in a Conn's export table.
type expent struct {
	client   *capnp.Client
	wireRefs uint32
}

// A key for use in a client's Metadata, whose value is the export
// id (if any) via which the client is exposed on the given
// connection.
type exportIDKey struct {
	Conn *Conn
}

func (c *Conn) findExportID(m *capnp.Metadata) (_ exportID, ok bool) {
	maybeID, ok := m.Get(exportIDKey{c})
	if ok {
		return maybeID.(exportID), true
	}
	return 0, false
}

func (c *Conn) setExportID(m *capnp.Metadata, id exportID) {
	m.Put(exportIDKey{c}, id)
}

func (c *Conn) clearExportID(m *capnp.Metadata) {
	m.Delete(exportIDKey{c})
}

// findExport returns the export entry with the given ID or nil if
// couldn't be found.
func (c *Conn) findExport(id exportID) *expent {
	if int64(id) >= int64(len(c.exports)) {
		return nil
	}
	return c.exports[id] // might be nil
}

// releaseExport decreases the number of wire references to an export
// by a given number.  If the export's reference count reaches zero,
// then releaseExport will pop export from the table and return the
// export's client.  The caller must be holding onto c.mu, and the
// caller is responsible for releasing the client once the caller is no
// longer holding onto c.mu.
func (c *Conn) releaseExport(id exportID, count uint32) (*capnp.Client, error) {
	ent := c.findExport(id)
	if ent == nil {
		return nil, failedf("unknown export ID %d", id)
	}
	switch {
	case count == ent.wireRefs:
		client := ent.client
		c.exports[id] = nil
		c.exportID.remove(uint32(id))
		metadata := client.State().Metadata
<<<<<<< HEAD
		metadata.Lock()
		defer metadata.Unlock()
		c.clearExportID(metadata)
=======
		syncutil.With(metadata, func() {
			c.clearExportID(metadata)
		})
>>>>>>> 8e5432db
		return client, nil
	case count > ent.wireRefs:
		return nil, failedf("export ID %d released too many references", id)
	default:
		ent.wireRefs -= count
		return nil, nil
	}
}

func (c *Conn) releaseExports(refs map[exportID]uint32) (releaseList, error) {
	n := len(refs)
	var rl releaseList
	var firstErr error
	for id, count := range refs {
		client, err := c.releaseExport(id, count)
		if err != nil {
			if firstErr == nil {
				firstErr = err
			}
			n--
			continue
		}
		if client == nil {
			n--
			continue
		}
		if rl == nil {
			rl = make(releaseList, 0, n)
		}
		rl = append(rl, client)
		n--
	}
	return rl, firstErr
}

// sendCap writes a capability descriptor, returning an export ID if
// this vat is hosting the capability.  The caller must be holding
// onto c.mu.
func (c *Conn) sendCap(d rpccp.CapDescriptor, client *capnp.Client) (_ exportID, isExport bool) {
	if !client.IsValid() {
		d.SetNone()
		return 0, false
	}

	state := client.State()
	if ic, ok := state.Brand.Value.(*importClient); ok && ic.c == c {
		if ent := c.imports[ic.id]; ent != nil && ent.generation == ic.generation {
			d.SetReceiverHosted(uint32(ic.id))
			return 0, false
		}
	}
	// TODO(someday): Check for unresolved client for senderPromise.
	// TODO(someday): Check for pipeline client on question for receiverAnswer.

	// Default to sender-hosted (export).
	state.Metadata.Lock()
	defer state.Metadata.Unlock()
	id, ok := c.findExportID(state.Metadata)
	if ok {
		ent := c.exports[id]
		ent.wireRefs++
		d.SetSenderHosted(uint32(id))
		return id, true
	}

	// Not already present; allocate an export id for it:
	ee := &expent{
		client:   client.AddRef(),
		wireRefs: 1,
	}
	id = exportID(c.exportID.next())
	if int64(id) == int64(len(c.exports)) {
		c.exports = append(c.exports, ee)
	} else {
		c.exports[id] = ee
	}
	c.setExportID(state.Metadata, id)
	d.SetSenderHosted(uint32(id))
	return id, true
}

// fillPayloadCapTable adds descriptors of payload's message's
// capabilities into payload's capability table and returns the
// reference counts added to the exports table.
//
// The caller must be holding onto c.mu.
func (c *Conn) fillPayloadCapTable(payload rpccp.Payload, clients []*capnp.Client) (map[exportID]uint32, error) {
	if !payload.IsValid() || len(clients) == 0 {
		return nil, nil
	}
	list, err := payload.NewCapTable(int32(len(clients)))
	if err != nil {
		return nil, failedf("payload capability table: %w", err)
	}
	var refs map[exportID]uint32
	for i, client := range clients {
		id, isExport := c.sendCap(list.At(i), client)
		if !isExport {
			continue
		}
		if refs == nil {
			refs = make(map[exportID]uint32, len(clients)-i)
		}
		refs[id]++
	}
	return refs, nil
}

// extractCapTable reads the state of all the capabilities in a
// message's capability table and sets the message's capability table
// to nil.  The caller must not be holding onto any locks, since this
// function can call application code (ClientHook.Brand).
func extractCapTable(msg *capnp.Message) []*capnp.Client {
	ctab := msg.CapTable
	msg.CapTable = nil
	return ctab
}

type embargoID uint32

type embargo struct {
	c      *capnp.Client
	p      *capnp.ClientPromise
	lifted chan struct{}
}

// embargo creates a new embargoed client, stealing the reference.
//
// The caller must be holding onto c.mu.
func (c *Conn) embargo(client *capnp.Client) (embargoID, *capnp.Client) {
	id := embargoID(c.embargoID.next())
	e := &embargo{
		c:      client,
		lifted: make(chan struct{}),
	}
	if int64(id) == int64(len(c.embargoes)) {
		c.embargoes = append(c.embargoes, e)
	} else {
		c.embargoes[id] = e
	}
	var c2 *capnp.Client
	c2, c.embargoes[id].p = capnp.NewPromisedClient(c.embargoes[id])
	return id, c2
}

// findEmbargo returns the embargo entry with the given ID or nil if
// couldn't be found.
func (c *Conn) findEmbargo(id embargoID) *embargo {
	if int64(id) >= int64(len(c.embargoes)) {
		return nil
	}
	return c.embargoes[id] // might be nil
}

// lift disembargoes the client.  It must be called only once.
func (e *embargo) lift() {
	close(e.lifted)
	e.p.Fulfill(e.c)
}

func (e *embargo) Send(ctx context.Context, s capnp.Send) (*capnp.Answer, capnp.ReleaseFunc) {
	select {
	case <-e.lifted:
		return e.c.SendCall(ctx, s)
	case <-ctx.Done():
		return capnp.ErrorAnswer(s.Method, ctx.Err()), func() {}
	}
}

func (e *embargo) Recv(ctx context.Context, r capnp.Recv) capnp.PipelineCaller {
	select {
	case <-e.lifted:
		return e.c.RecvCall(ctx, r)
	case <-ctx.Done():
		r.Reject(ctx.Err())
		return nil
	}
}

func (e *embargo) Brand() capnp.Brand {
	return capnp.Brand{}
}

func (e *embargo) Shutdown() {
	e.c.Release()
}

// senderLoopback holds the salient information for a sender-loopback
// Disembargo message.
type senderLoopback struct {
	id        embargoID
	question  questionID
	transform []capnp.PipelineOp
}

func (sl *senderLoopback) buildDisembargo(msg rpccp.Message) error {
	d, err := msg.NewDisembargo()
	if err != nil {
		return failedf("build disembargo: %w", err)
	}
	tgt, err := d.NewTarget()
	if err != nil {
		return failedf("build disembargo: %w", err)
	}
	pa, err := tgt.NewPromisedAnswer()
	if err != nil {
		return failedf("build disembargo: %w", err)
	}
	oplist, err := pa.NewTransform(int32(len(sl.transform)))
	if err != nil {
		return failedf("build disembargo: %w", err)
	}

	d.Context().SetSenderLoopback(uint32(sl.id))
	pa.SetQuestionId(uint32(sl.question))
	for i, op := range sl.transform {
		oplist.At(i).SetGetPointerField(op.Field)
	}
	return nil
}

type releaseList []*capnp.Client

func (rl releaseList) release() {
	for _, c := range rl {
		c.Release()
	}
	for i := range rl {
		rl[i] = nil
	}
}<|MERGE_RESOLUTION|>--- conflicted
+++ resolved
@@ -66,15 +66,9 @@
 		c.exports[id] = nil
 		c.exportID.remove(uint32(id))
 		metadata := client.State().Metadata
-<<<<<<< HEAD
-		metadata.Lock()
-		defer metadata.Unlock()
-		c.clearExportID(metadata)
-=======
 		syncutil.With(metadata, func() {
 			c.clearExportID(metadata)
 		})
->>>>>>> 8e5432db
 		return client, nil
 	case count > ent.wireRefs:
 		return nil, failedf("export ID %d released too many references", id)

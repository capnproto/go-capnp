--- conflicted
+++ resolved
@@ -275,17 +275,8 @@
 			wireRefs: 1,
 			cancel:   func() {},
 		}
-<<<<<<< HEAD
-		id = exportID(c.lk.exportID.next())
+		id = c.lk.exportID.next()
 		c.insertExport(id, ee)
-=======
-		id = c.lk.exportID.next()
-		if int64(id) == int64(len(c.lk.exports)) {
-			c.lk.exports = append(c.lk.exports, ee)
-		} else {
-			c.lk.exports[id] = ee
-		}
->>>>>>> d90c5453
 		c.setExportID(metadata, id)
 	}
 	if ee.snapshot.IsPromise() {

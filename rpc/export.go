package rpc

import (
	"context"
	"errors"

	"capnproto.org/go/capnp/v3"
	"capnproto.org/go/capnp/v3/exc"
	"capnproto.org/go/capnp/v3/internal/str"
	"capnproto.org/go/capnp/v3/internal/syncutil"
	rpccp "capnproto.org/go/capnp/v3/std/capnp/rpc"
	"zenhack.net/go/util/deferred"
)

// An exportID is an index into the exports table.
type exportID uint32

// expent is an entry in a Conn's export table.
type expent struct {
	snapshot  capnp.ClientSnapshot
	wireRefs  uint32
	isPromise bool

	// Should be called when removing this entry from the exports table:
	cancel context.CancelFunc
}

// A key for use in a client's Metadata, whose value is the export
// id (if any) via which the client is exposed on the given
// connection.
type exportIDKey struct {
	Conn *Conn
}

func (c *lockedConn) findExportID(m *capnp.Metadata) (_ exportID, ok bool) {
	maybeID, ok := m.Get(exportIDKey{(*Conn)(c)})
	if ok {
		return maybeID.(exportID), true
	}
	return 0, false
}

func (c *lockedConn) setExportID(m *capnp.Metadata, id exportID) {
	m.Put(exportIDKey{(*Conn)(c)}, id)
}

func (c *lockedConn) clearExportID(m *capnp.Metadata) {
	m.Delete(exportIDKey{(*Conn)(c)})
}

// findExport returns the export entry with the given ID or nil if
// couldn't be found. The caller must be holding c.mu
func (c *lockedConn) findExport(id exportID) *expent {
	if int64(id) >= int64(len(c.lk.exports)) {
		return nil
	}
	return c.lk.exports[id] // might be nil
}

// releaseExport decreases the number of wire references to an export
// by a given number.  If the export's reference count reaches zero,
// then releaseExport will pop export from the table and return the
// export's ClientSnapshot.  The caller is responsible for releasing
// the snapshot once the caller is no longer holding onto c.mu.
func (c *lockedConn) releaseExport(id exportID, count uint32) (capnp.ClientSnapshot, error) {
	ent := c.findExport(id)
	if ent == nil {
		return capnp.ClientSnapshot{}, rpcerr.Failed(errors.New("unknown export ID " + str.Utod(id)))
	}
	switch {
	case count == ent.wireRefs:
		defer ent.cancel()
		snapshot := ent.snapshot
		c.lk.exports[id] = nil
		c.lk.exportID.remove(uint32(id))
		metadata := snapshot.Metadata()
		if metadata != nil {
			syncutil.With(metadata, func() {
				c.clearExportID(metadata)
			})
		}
		return snapshot, nil
	case count > ent.wireRefs:
		return capnp.ClientSnapshot{}, rpcerr.Failed(errors.New("export ID " + str.Utod(id) + " released too many references"))
	default:
		ent.wireRefs -= count
		return capnp.ClientSnapshot{}, nil
	}
}

func (c *lockedConn) releaseExportRefs(dq *deferred.Queue, refs map[exportID]uint32) error {
	n := len(refs)
	var firstErr error
	for id, count := range refs {
		snapshot, err := c.releaseExport(id, count)
		if err != nil {
			if firstErr == nil {
				firstErr = err
			}
			n--
			continue
		}
		if (snapshot == capnp.ClientSnapshot{}) {
			n--
			continue
		}
		dq.Defer(snapshot.Release)
		n--
	}
	return firstErr
}

// sendCap writes a capability descriptor, returning an export ID if
// this vat is hosting the capability. Steals the snapshot.
func (c *lockedConn) sendCap(d rpccp.CapDescriptor, snapshot capnp.ClientSnapshot) (_ exportID, isExport bool, _ error) {
	if !snapshot.IsValid() {
		d.SetNone()
		return 0, false, nil
	}

	defer snapshot.Release()
	bv := snapshot.Brand().Value
	if ic, ok := bv.(*importClient); ok {
		if ic.c == (*Conn)(c) {
			if ent := c.lk.imports[ic.id]; ent != nil && ent.generation == ic.generation {
				d.SetReceiverHosted(uint32(ic.id))
				return 0, false, nil
			}
		}
		if c.network != nil && c.network == ic.c.network {
			panic("TODO: 3PH")
		}
	}

	if pc, ok := bv.(capnp.PipelineClient); ok {
		if q, ok := c.getAnswerQuestion(pc.Answer()); ok {
			if q.c == (*Conn)(c) {
				pcTrans := pc.Transform()
				pa, err := d.NewReceiverAnswer()
				if err != nil {
					return 0, false, err
				}
				trans, err := pa.NewTransform(int32(len(pcTrans)))
				if err != nil {
					return 0, false, err
				}
				for i, op := range pcTrans {
					trans.At(i).SetGetPointerField(op.Field)
				}
				pa.SetQuestionId(uint32(q.id))
				return 0, false, nil
			}
			if c.network != nil && c.network == q.c.network {
				panic("TODO: 3PH")
			}
		}
	}

	// Default to export.
	metadata := snapshot.Metadata()
	metadata.Lock()
	defer metadata.Unlock()
	id, ok := c.findExportID(metadata)
	var ee *expent
	if ok {
		ee = c.lk.exports[id]
		ee.wireRefs++
	} else {
		// Not already present; allocate an export id for it:
		ee = &expent{
			snapshot: snapshot.AddRef(),
			wireRefs: 1,
			cancel:   func() {},
		}
		id = exportID(c.lk.exportID.next())
		if int64(id) == int64(len(c.lk.exports)) {
			c.lk.exports = append(c.lk.exports, ee)
		} else {
			c.lk.exports[id] = ee
		}
		c.setExportID(metadata, id)
	}
	if ee.snapshot.IsPromise() {
		c.sendSenderPromise(id, d)
	} else {
		d.SetSenderHosted(uint32(id))
	}
	return id, true, nil
}

// sendSenderPromise is a helper for sendCap that handles the senderPromise case.
func (c *lockedConn) sendSenderPromise(id exportID, d rpccp.CapDescriptor) {
	// Send a promise, wait for the resolution asynchronously, then send
	// a resolve message:
	ee := c.lk.exports[id]
	d.SetSenderPromise(uint32(id))
	ctx, cancel := context.WithCancel(c.bgctx)
	ee.cancel = cancel
	waitRef := ee.snapshot.AddRef()
	go func() {
		defer cancel()
		defer waitRef.Release()
		// Logically we don't hold the lock anymore; it's held by the
		// goroutine that spawned this one. So cast back to an unlocked
		// Conn before trying to use it again:
		unlockedConn := (*Conn)(c)

		waitErr := waitRef.Resolve(ctx)
		unlockedConn.withLocked(func(c *lockedConn) {
			if len(c.lk.exports) <= int(id) || c.lk.exports[id] != ee {
				// Export was removed from the table at some point;
				// remote peer is uninterested in the resolution, so
				// drop the reference and we're done
				return
			}

			sendRef := waitRef.AddRef()
			var (
				resolvedID exportID
				isExport   bool
			)
			c.sendMessage(c.bgctx, func(m rpccp.Message) error {
				res, err := m.NewResolve()
				if err != nil {
					return err
				}
				res.SetPromiseId(uint32(id))
				if waitErr != nil {
					ex, err := res.NewException()
					if err != nil {
						return err
					}
					return ex.MarshalError(waitErr)
				}
				desc, err := res.NewCap()
				if err != nil {
					return err
				}
				resolvedID, isExport, err = c.sendCap(desc, sendRef)
				return err
			}, func(err error) {
				sendRef.Release()
				if err != nil && isExport {
					// release 1 ref of the thing it resolved to.
					snapshot, err := withLockedConn2(
						unlockedConn,
						func(c *lockedConn) (capnp.ClientSnapshot, error) {
							return c.releaseExport(resolvedID, 1)
						},
					)
					if err != nil {
						c.er.ReportError(
							exc.WrapError("releasing export due to failure to send resolve", err),
						)
					} else {
						snapshot.Release()
					}
				}
			})
		})
	}()
}

// fillPayloadCapTable adds descriptors of payload's message's
// capabilities into payload's capability table and returns the
// reference counts that have been added to the exports table.
func (c *lockedConn) fillPayloadCapTable(payload rpccp.Payload) (map[exportID]uint32, error) {
	if !payload.IsValid() {
		return nil, nil
	}
	clients := payload.Message().CapTable()
	if clients.Len() == 0 {
		return nil, nil
	}
	list, err := payload.NewCapTable(int32(clients.Len()))
	if err != nil {
		return nil, rpcerr.WrapFailed("payload capability table", err)
	}
	var refs map[exportID]uint32
	for i := 0; i < clients.Len(); i++ {
<<<<<<< HEAD
		id, isExport, err := c.sendCap(list.At(i), clients.At(i).Snapshot())
=======
		id, isExport, err := c.sendCap(list.At(i), clients.ClientAt(i))
>>>>>>> 575916ea
		if err != nil {
			return nil, rpcerr.WrapFailed("Serializing capability", err)
		}
		if isExport {
			if refs == nil {
				refs = make(map[exportID]uint32, clients.Len()-i)
			}
			refs[id]++
		}
	}
	return refs, nil
}

type embargoID uint32

type embargo struct {
	result capnp.Ptr
	q      *capnp.AnswerQueue
}

func (e embargo) String() string {
	return "embargo{client: " +
		e.client().String() +
		", q: 0x" + str.PtrToHex(e.q) +
		"}"
}

// embargo creates a new embargoed client, stealing the reference.
//
// The caller must be holding onto c.mu.
func (c *lockedConn) embargo(client capnp.Client) (embargoID, capnp.Client) {
	id := embargoID(c.lk.embargoID.next())
	e := newEmbargo(client)
	if int64(id) == int64(len(c.lk.embargoes)) {
		c.lk.embargoes = append(c.lk.embargoes, e)
	} else {
		c.lk.embargoes[id] = e
	}
	return id, capnp.NewClient(e)
}

// findEmbargo returns the embargo entry with the given ID or nil if
// couldn't be found.
func (c *lockedConn) findEmbargo(id embargoID) *embargo {
	if int64(id) >= int64(len(c.lk.embargoes)) {
		return nil
	}
	return c.lk.embargoes[id] // might be nil
}

func newEmbargo(client capnp.Client) *embargo {
	msg, seg := capnp.NewSingleSegmentMessage(nil)
	capID := msg.CapTable().AddClient(client)
	iface := capnp.NewInterface(seg, capID)
	return &embargo{
		result: iface.ToPtr(),
		q:      capnp.NewAnswerQueue(capnp.Method{}),
	}
}

// lift disembargoes the client.  It must be called only once.
func (e *embargo) lift() {
	e.q.Fulfill(e.result)
}

func (e *embargo) Send(ctx context.Context, s capnp.Send) (*capnp.Answer, capnp.ReleaseFunc) {
	return e.q.PipelineSend(ctx, nil, s)
}

func (e *embargo) Recv(ctx context.Context, r capnp.Recv) capnp.PipelineCaller {

	return e.q.PipelineRecv(ctx, nil, r)
}

func (e *embargo) Brand() capnp.Brand {
	return capnp.Brand{}
}

func (e *embargo) client() capnp.Client {
	return e.result.Interface().Client()
}

func (e *embargo) Shutdown() {
	e.client().Release()
}

// senderLoopback holds the salient information for a sender-loopback
// Disembargo message.
type senderLoopback struct {
	id     embargoID
	target parsedMessageTarget
}

func (sl *senderLoopback) buildDisembargo(msg rpccp.Message) error {
	d, err := msg.NewDisembargo()
	if err != nil {
		return rpcerr.WrapFailed("build disembargo", err)
	}
	d.Context().SetSenderLoopback(uint32(sl.id))
	tgt, err := d.NewTarget()
	if err != nil {
		return rpcerr.WrapFailed("build disembargo", err)
	}
	switch sl.target.which {
	case rpccp.MessageTarget_Which_promisedAnswer:
		pa, err := tgt.NewPromisedAnswer()
		if err != nil {
			return rpcerr.WrapFailed("build disembargo", err)
		}
		oplist, err := pa.NewTransform(int32(len(sl.target.transform)))
		if err != nil {
			return rpcerr.WrapFailed("build disembargo", err)
		}

		pa.SetQuestionId(uint32(sl.target.promisedAnswer))
		for i, op := range sl.target.transform {
			oplist.At(i).SetGetPointerField(op.Field)
		}
	case rpccp.MessageTarget_Which_importedCap:
		tgt.SetImportedCap(uint32(sl.target.importedCap))
	default:
		return errors.New("unknown variant for MessageTarget: " + str.Utod(sl.target.which))
	}
	return nil
}<|MERGE_RESOLUTION|>--- conflicted
+++ resolved
@@ -278,11 +278,7 @@
 	}
 	var refs map[exportID]uint32
 	for i := 0; i < clients.Len(); i++ {
-<<<<<<< HEAD
-		id, isExport, err := c.sendCap(list.At(i), clients.At(i).Snapshot())
-=======
-		id, isExport, err := c.sendCap(list.At(i), clients.ClientAt(i))
->>>>>>> 575916ea
+		id, isExport, err := c.sendCap(list.At(i), clients.SnapshotAt(i))
 		if err != nil {
 			return nil, rpcerr.WrapFailed("Serializing capability", err)
 		}

--- conflicted
+++ resolved
@@ -457,23 +457,13 @@
 func (c *lockedConn) releaseExports(dq *deferred.Queue, exports []*expent) {
 	for _, e := range exports {
 		if e != nil {
-<<<<<<< HEAD
-			snapshot := e.client.Snapshot()
-			metadata := snapshot.Metadata()
+			metadata := e.snapshot.Metadata()
 			if metadata != nil {
 				syncutil.With(metadata, func() {
 					c.clearExportID(metadata)
 				})
 			}
-			snapshot.Release()
-			dq.Defer(e.client.Release)
-=======
-			metadata := e.snapshot.Metadata()
-			syncutil.With(metadata, func() {
-				c.clearExportID(metadata)
-			})
 			dq.Defer(e.snapshot.Release)
->>>>>>> 7213fc1c
 		}
 	}
 }

// Package rpc implements the Cap'n Proto RPC protocol.
package rpc // import "capnproto.org/go/capnp/v3/rpc"

import (
	"context"
	"fmt"
	"sync"
	"time"

	"capnproto.org/go/capnp/v3"
	"capnproto.org/go/capnp/v3/internal/errors"
	"capnproto.org/go/capnp/v3/internal/syncutil"
	rpccp "capnproto.org/go/capnp/v3/std/capnp/rpc"
)

/*
At a high level, Conn manages three resources:

1) The connection's state: the tables
2) The transport's outbound stream
3) The transport's inbound stream

Each of these resources require mutually exclusive access.  Complexity
ensues because there are two primary actors contending for these
resources: the local vat (sometimes referred to as the application) and
the remote vat.  In this implementation, the remote vat is represented
by a goroutine that is solely responsible for the inbound stream.  This
is referred to as the receive goroutine.  The local vat accesses the
Conn via objects created by the Conn, and may do so from many different
goroutines.  However, the Conn will largely serialize operations coming
from the local vat.

Conn protects the connection state with a simple mutex: Conn.mu.  This
mutex must not be held while performing operations that take
indeterminate time or are provided by the application.  This reduces
contention, but more importantly, prevents deadlocks.  An application-
provided operation can (and commonly will) call back into the Conn.

Conn protects the outbound stream with a signal channel, Conn.sendCond,
referred to as the sender lock.  The sender lock is required to create,
send, or release outbound transport messages.  While a goroutine may
hold onto both Conn.mu and the sender lock, the goroutine must not hold
onto Conn.mu while performing any transport operations, for reasons
mentioned above.

The receive goroutine, being the only goroutine that receives messages
from the transport, can receive from the transport without additional
synchronization.  One intentional side effect of this arrangement is
that during processing of a message, no other messages will be received.
This provides backpressure to the remote vat as well as simplifying some
message processing.

Some advice for those working on this code:

Many functions are verbose; resist the urge to shorten them.  There's
a lot more going on in this code than in most code, and many steps
require complicated invariants.  Only extract common functionality if
the preconditions are simple.

As much as possible, ensure that when a function returns, the goroutine
is holding (or not holding) the same set of locks as when it started.
Try to push lock acquisition as high up in the call stack as you can.
This makes it easy to see and avoid extraneous lock transitions, which
is a common source of errors and/or inefficiencies.
*/

// A Conn is a connection to another Cap'n Proto vat.
// It is safe to use from multiple goroutines.
type Conn struct {
	bootstrap    *capnp.Client
	reporter     ErrorReporter
	abortTimeout time.Duration

	// bgctx is a Context that is canceled when shutdown starts.
	bgctx context.Context

	// bgcancel cancels bgctx.  It must only be called while holding mu.
	bgcancel context.CancelFunc

	// tasks block shutdown.
	tasks sync.WaitGroup

	// transport is protected by the sender lock.  Only the receive goroutine can
	// call RecvMessage.
	transport Transport

	// mu protects all the following fields in the Conn.
	mu sync.Mutex

	closed bool          // set when Close() is called, used to distinguish user Closing multiple times
	shut   chan struct{} // closed when shutdown() returns

	// sendCond is non-nil if an operation involving sender is in
	// progress, and the channel is closed when the operation is finished.
	// See the above comment for a longer explanation.
	sendCond chan struct{}

	// Tables
	questions  []*question
	questionID idgen
	answers    map[answerID]*answer
	exports    []*expent
	exportID   idgen
	imports    map[importID]*impent
	embargoes  []*embargo
	embargoID  idgen
}

// Options specifies optional parameters for creating a Conn.
type Options struct {
	// BootstrapClient is the capability that will be returned to the
	// remote peer when receiving a Bootstrap message.  NewConn "steals"
	// this reference: it will release the client when the connection is
	// closed.
	BootstrapClient *capnp.Client

	// ErrorReporter will be called upon when errors occur while the Conn
	// is receiving messages from the remote vat.
	ErrorReporter ErrorReporter

	// AbortTimeout specifies how long to block on sending an abort message
	// before closing the transport.  If zero, then a reasonably short
	// timeout is used.
	AbortTimeout time.Duration
}

// ErrorReporter can receive errors from a Conn.  ReportError should be quick
// to return and should not use the Conn that it is attached to.
type ErrorReporter interface {
	ReportError(error)
}

// NewConn creates a new connection that communications on a given
// transport.  Closing the connection will close the transport.
// Passing nil for opts is the same as passing the zero value.
//
// Once a connection is created, it will immediately start receiving
// requests from the transport.
func NewConn(t Transport, opts *Options) *Conn {
	bgctx, bgcancel := context.WithCancel(context.Background())
	c := &Conn{
		transport: t,
		shut:      make(chan struct{}),
		bgctx:     bgctx,
		bgcancel:  bgcancel,
		answers:   make(map[answerID]*answer),
		imports:   make(map[importID]*impent),
	}
	if opts != nil {
		c.bootstrap = opts.BootstrapClient
		c.reporter = opts.ErrorReporter
		c.abortTimeout = opts.AbortTimeout
	}
	if c.abortTimeout == 0 {
		c.abortTimeout = 100 * time.Millisecond
	}
	c.tasks.Add(1)
	go func() {
		abortErr := c.receive(c.bgctx)
		c.tasks.Done()

		c.mu.Lock()
		select {
		case <-c.bgctx.Done():
			c.mu.Unlock()
		default:
			if abortErr != nil {
				c.report(abortErr)
			}
			// shutdown unlocks c.mu.
			if err := c.shutdown(abortErr); err != nil {
				c.report(err)
			}
		}
	}()
	return c
}

// Bootstrap returns the remote vat's bootstrap interface.  This creates
// a new client that the caller is responsible for releasing.
func (c *Conn) Bootstrap(ctx context.Context) *capnp.Client {
	c.mu.Lock()
	if !c.startTask() {
		c.mu.Unlock()
		return capnp.ErrorClient(ExcClosed)
	}
	defer c.tasks.Done()
	q := c.newQuestion(capnp.Method{})
	bootCtx, cancel := context.WithCancel(ctx)
	bc, cp := capnp.NewPromisedClient(bootstrapClient{
		c:      q.p.Answer().Client().AddRef(),
		cancel: cancel,
	})
	q.bootstrapPromise = cp // safe to write because we're still holding c.mu

	err := c.sendMessage(ctx, func(msg rpccp.Message) error {
		boot, err := msg.NewBootstrap()
		if err != nil {
			return err
		}
		boot.SetQuestionId(uint32(q.id))
		return nil
	})
	if err != nil {
		c.questions[q.id] = nil
		c.questionID.remove(uint32(q.id))
		c.mu.Unlock()
		return capnp.ErrorClient(annotate(err, "bootstrap"))
	}
	c.tasks.Add(1)
	go func() {
		defer c.tasks.Done()
		q.handleCancel(bootCtx)
	}()
	c.mu.Unlock()
	return bc
}

type bootstrapClient struct {
	c      *capnp.Client
	cancel context.CancelFunc
}

func (bc bootstrapClient) Send(ctx context.Context, s capnp.Send) (*capnp.Answer, capnp.ReleaseFunc) {
	return bc.c.SendCall(ctx, s)
}

func (bc bootstrapClient) Recv(ctx context.Context, r capnp.Recv) capnp.PipelineCaller {
	return bc.c.RecvCall(ctx, r)
}

func (bc bootstrapClient) Brand() capnp.Brand {
	return bc.c.State().Brand
}

func (bc bootstrapClient) Shutdown() {
	bc.cancel()
	bc.c.Release()
}

// Close sends an abort to the remote vat and closes the underlying
// transport.
func (c *Conn) Close() error {
	c.mu.Lock()
	if c.closed {
		return ExcAlreadyClosed
	}
	c.closed = true
	select {
	case <-c.bgctx.Done():
		c.mu.Unlock()
		<-c.shut
		return nil
	default:
		// shutdown unlocks c.mu.
		return c.shutdown(errors.Error{ // NOTE:  omit "rpc" prefix
			Type:  errors.Failed,
			Cause: ErrConnClosed,
		})
	}
}

// Done returns a channel that is closed after the connection is
// shut down.
func (c *Conn) Done() <-chan struct{} {
	return c.shut
}

// shutdown tears down the connection and transport, optionally sending
// an abort message before closing.  The caller must be holding onto
// c.mu, although it will be released while shutting down, and c.bgctx
// must not be Done.
func (c *Conn) shutdown(abortErr error) error {
	defer close(c.shut)

	// Cancel all work.
	c.bgcancel()
	for _, a := range c.answers {
		if a != nil && a.cancel != nil {
			a.cancel()
		}
	}

	// Wait for work to stop.
	syncutil.Without(&c.mu, func() {
		c.tasks.Wait()
	})

	// Clear all tables, releasing exported clients and unfinished answers.
	exports := c.exports
	answers := c.answers
	embargoes := c.embargoes
	c.imports = nil
	c.exports = nil
	c.questions = nil
	c.answers = nil
	c.embargoes = nil
	c.mu.Unlock()

	c.bootstrap.Release()
	c.bootstrap = nil
	for _, e := range exports {
		if e != nil {
			e.client.Release()
		}
	}
	for _, e := range embargoes {
		if e != nil {
			e.lift()
		}
	}
	for _, a := range answers {
		if a != nil {
			releaseList(a.resultCapTable).release()
			// Because shutdown is now the only task running, no need to
			// acquire sender lock.
			a.releaseMsg()
		}
	}

	// Send abort message (ignoring error).
	if abortErr != nil {
		abortCtx, cancel := context.WithTimeout(context.Background(), c.abortTimeout)
		msg, send, release, err := c.transport.NewMessage(abortCtx)
		if err != nil {
			cancel()
			goto closeTransport
		}
		abort, err := msg.NewAbort()
		if err != nil {
			release()
			cancel()
			goto closeTransport
		}
		abort.SetType(rpccp.Exception_Type(errors.TypeOf(abortErr)))
		if err := abort.SetReason(abortErr.Error()); err != nil {
			release()
			cancel()
			goto closeTransport
		}
		send()
		release()
		cancel()
	}
closeTransport:
	if err := c.transport.Close(); err != nil {
		return failedf("close transport: %w", err)
	}
	return nil
}

// receive receives and dispatches messages coming from c.transport.  receive
// runs in a background goroutine.
//
// After receive returns, the connection is shut down.  If receive
// returns a non-nil error, it is sent to the remove vat as an abort.
func (c *Conn) receive(ctx context.Context) error {
	for {
		recv, releaseRecv, err := c.transport.RecvMessage(ctx)
		if err != nil {
			return err
		}
		switch recv.Which() {
		case rpccp.Message_Which_unimplemented:
			// no-op for now to avoid feedback loop
		case rpccp.Message_Which_abort:
			exc, err := recv.Abort()
			if err != nil {
				releaseRecv()
				c.report(failedf("read abort: %w", err))
				return nil
			}
			reason, err := exc.Reason()
			if err != nil {
				releaseRecv()
				c.report(failedf("read abort reason: %w", err))
				return nil
			}
			ty := exc.Type()
			releaseRecv()
			c.report(errors.New(errors.Type(ty), "rpc", "remote abort: "+reason))
			return nil
		case rpccp.Message_Which_bootstrap:
			bootstrap, err := recv.Bootstrap()
			if err != nil {
				releaseRecv()
				c.report(failedf("read bootstrap: %w", err))
				continue
			}
			qid := answerID(bootstrap.QuestionId())
			releaseRecv()
			if err := c.handleBootstrap(ctx, qid); err != nil {
				return err
			}
		case rpccp.Message_Which_call:
			call, err := recv.Call()
			if err != nil {
				releaseRecv()
				c.report(failedf("read call: %w", err))
				continue
			}
			if err := c.handleCall(ctx, call, releaseRecv); err != nil {
				return err
			}
		case rpccp.Message_Which_return:
			ret, err := recv.Return()
			if err != nil {
				releaseRecv()
				c.report(failedf("read return: %w", err))
				continue
			}
			if err := c.handleReturn(ctx, ret, releaseRecv); err != nil {
				return err
			}
		case rpccp.Message_Which_finish:
			fin, err := recv.Finish()
			if err != nil {
				releaseRecv()
				c.report(failedf("read finish: %w", err))
				continue
			}
			qid := answerID(fin.QuestionId())
			releaseResultCaps := fin.ReleaseResultCaps()
			releaseRecv()
			if err := c.handleFinish(ctx, qid, releaseResultCaps); err != nil {
				return err
			}
		case rpccp.Message_Which_release:
			rel, err := recv.Release()
			if err != nil {
				releaseRecv()
				c.report(failedf("read release: %w", err))
				continue
			}
			id := exportID(rel.Id())
			count := rel.ReferenceCount()
			releaseRecv()
			if err := c.handleRelease(ctx, id, count); err != nil {
				return err
			}
		case rpccp.Message_Which_disembargo:
			d, err := recv.Disembargo()
			if err != nil {
				releaseRecv()
				c.report(failedf("read disembargo: %w", err))
				continue
			}
			err = c.handleDisembargo(ctx, d)
			releaseRecv()
			if err != nil {
				return err
			}
		default:
			err := c.handleUnknownMessage(ctx, recv)
			releaseRecv()
			if err != nil {
				return err
			}
		}
	}
}

func (c *Conn) handleBootstrap(ctx context.Context, id answerID) error {
	c.mu.Lock()
	if c.answers[id] != nil {
		c.mu.Unlock()
		return failedf("incoming bootstrap: answer ID %d reused", id)
	}
	if err := c.tryLockSender(ctx); err != nil {
		// Shutting down.  Don't report.
		c.mu.Unlock()
		return nil
	}
	c.mu.Unlock()
	ret, send, release, err := c.newReturn(ctx)
	if err != nil {
		err = annotate(err, "incoming bootstrap")
		syncutil.With(&c.mu, func() {
			c.answers[id] = errorAnswer(c, id, err)
			c.unlockSender()
		})
		c.report(err)
		return nil
	}
	ret.SetAnswerId(uint32(id))
	ret.SetReleaseParamCaps(false)
	c.mu.Lock()
	ans := &answer{
		c:          c,
		id:         id,
		ret:        ret,
		sendMsg:    send,
		releaseMsg: release,
	}
	c.answers[id] = ans
	if !c.bootstrap.IsValid() {
		rl := ans.sendException(errors.New(errors.Failed, "", "vat does not expose a public/bootstrap interface"))
		c.unlockSender()
		c.mu.Unlock()
		rl.release()
		return nil
	}
	if err := ans.setBootstrap(c.bootstrap.AddRef()); err != nil {
		rl := ans.sendException(err)
		c.unlockSender()
		c.mu.Unlock()
		rl.release()
		return nil
	}
	rl, err := ans.sendReturn()
	c.unlockSender()
	c.mu.Unlock()
	rl.release()
	if err != nil {
		// Answer cannot possibly encounter a Finish, since we still
		// haven't returned to receive().
		panic(err)
	}
	return nil
}

func (c *Conn) handleCall(ctx context.Context, call rpccp.Call, releaseCall capnp.ReleaseFunc) error {
	id := answerID(call.QuestionId())
	if call.SendResultsTo().Which() != rpccp.Call_sendResultsTo_Which_caller {
		// TODO(someday): handle SendResultsTo.yourself
		c.report(failedf("incoming call: results destination is not caller"))
		var err error
		syncutil.With(&c.mu, func() {
			err = c.sendMessage(ctx, func(m rpccp.Message) error {
				mm, err := m.NewUnimplemented()
				if err != nil {
					return err
				}
				if err := mm.SetCall(call); err != nil {
					return err
				}
				return nil
			})
		})
		releaseCall()
		if err != nil {
			c.report(annotate(err, "incoming call: send unimplemented"))
		}
		return nil
	}

	// Acquire c.mu and sender lock.
	c.mu.Lock()
	if c.answers[id] != nil {
		c.mu.Unlock()
		releaseCall()
		return failedf("incoming call: answer ID %d reused", id)
	}
	if err := c.tryLockSender(ctx); err != nil {
		// Shutting down.  Don't report.
		c.mu.Unlock()
		return nil
	}
	var p parsedCall
	parseErr := c.parseCall(&p, call) // parseCall sets CapTable

	// Create return message.
	c.mu.Unlock()
	ret, send, releaseRet, err := c.newReturn(ctx)
	if err != nil {
		err = annotate(err, "incoming call")
		syncutil.With(&c.mu, func() {
			c.answers[id] = errorAnswer(c, id, err)
			c.unlockSender()
		})
		c.report(err)
		clearCapTable(call.Message())
		releaseCall()
		return nil
	}
	ret.SetAnswerId(uint32(id))
	ret.SetReleaseParamCaps(false)

	// Find target and start call.
	c.mu.Lock()
	ans := &answer{
		c:          c,
		id:         id,
		ret:        ret,
		sendMsg:    send,
		releaseMsg: releaseRet,
	}
	c.answers[id] = ans
	if parseErr != nil {
		parseErr = annotate(parseErr, "incoming call")
		rl := ans.sendException(parseErr)
		c.unlockSender()
		c.mu.Unlock()
		c.report(parseErr)
		rl.release()
		clearCapTable(call.Message())
		releaseCall()
		return nil
	}
	released := false
	releaseArgs := func() {
		if released {
			return
		}
		released = true
		clearCapTable(call.Message())
		releaseCall()
	}
	switch p.target.which {
	case rpccp.MessageTarget_Which_importedCap:
		ent := c.findExport(p.target.importedCap)
		if ent == nil {
			ans.ret = rpccp.Return{}
			ans.sendMsg = nil
			ans.releaseMsg = nil
			c.mu.Unlock()
			releaseRet()
			syncutil.With(&c.mu, func() {
				c.unlockSender()
			})
			clearCapTable(call.Message())
			releaseCall()
			return failedf("incoming call: unknown export ID %d", id)
		}
		c.tasks.Add(1) // will be finished by answer.Return
		var callCtx context.Context
		callCtx, ans.cancel = context.WithCancel(c.bgctx)
		c.unlockSender()
		c.mu.Unlock()
		pcall := ent.client.RecvCall(callCtx, capnp.Recv{
			Args:        p.args,
			Method:      p.method,
			ReleaseArgs: releaseArgs,
			Returner:    ans,
		})
		// Place PipelineCaller into answer.  Since the receive goroutine is
		// the only one that uses answer.pcall, it's fine that there's a
		// time gap for this being set.
		ans.setPipelineCaller(p.method, pcall)
		return nil
	case rpccp.MessageTarget_Which_promisedAnswer:
		tgtAns := c.answers[p.target.promisedAnswer]
		if tgtAns == nil || tgtAns.flags&finishReceived != 0 {
			ans.ret = rpccp.Return{}
			ans.sendMsg = nil
			ans.releaseMsg = nil
			c.mu.Unlock()
			releaseRet()
			syncutil.With(&c.mu, func() {
				c.unlockSender()
			})
			clearCapTable(call.Message())
			releaseCall()
			return failedf("incoming call: use of unknown or finished answer ID %d for promised answer target", p.target.promisedAnswer)
		}
		if tgtAns.flags&resultsReady != 0 {
			// Results ready.
			if tgtAns.err != nil {
				rl := ans.sendException(tgtAns.err)
				c.unlockSender()
				c.mu.Unlock()
				rl.release()
				clearCapTable(call.Message())
				releaseCall()
				return nil
			}
			// tgtAns.results is guaranteed to stay alive because it hasn't
			// received finish yet (it would have been deleted from the
			// answers table), and it can't receive a finish because this is
			// happening on the receive goroutine.
			content, err := tgtAns.results.Content()
			if err != nil {
				err = failedf("incoming call: read results from target answer: %w", err)
				rl := ans.sendException(err)
				c.unlockSender()
				c.mu.Unlock()
				rl.release()
				clearCapTable(call.Message())
				releaseCall()
				c.report(err)
				return nil
			}
			sub, err := capnp.Transform(content, p.target.transform)
			if err != nil {
				// Not reporting, as this is the caller's fault.
				rl := ans.sendException(err)
				c.unlockSender()
				c.mu.Unlock()
				rl.release()
				clearCapTable(call.Message())
				releaseCall()
				return nil
			}
			iface := sub.Interface()
			var tgt *capnp.Client
			switch {
			case sub.IsValid() && !iface.IsValid():
				tgt = capnp.ErrorClient(failed(ErrNotACapability))
			case !iface.IsValid() || int64(iface.Capability()) >= int64(len(tgtAns.resultCapTable)):
				tgt = nil
			default:
				tgt = tgtAns.resultCapTable[iface.Capability()]
			}
			c.tasks.Add(1) // will be finished by answer.Return
			var callCtx context.Context
			callCtx, ans.cancel = context.WithCancel(c.bgctx)
			c.unlockSender()
			c.mu.Unlock()
			pcall := tgt.RecvCall(callCtx, capnp.Recv{
				Args:        p.args,
				Method:      p.method,
				ReleaseArgs: releaseArgs,
				Returner:    ans,
			})
			ans.setPipelineCaller(p.method, pcall)
		} else {
			// Results not ready, use pipeline caller.
			tgtAns.pcalls.Add(1) // will be finished by answer.Return
			var callCtx context.Context
			callCtx, ans.cancel = context.WithCancel(c.bgctx)
			tgt := tgtAns.pcall
			c.tasks.Add(1) // will be finished by answer.Return
			c.mu.Unlock()
			pcall := tgt.PipelineRecv(callCtx, p.target.transform, capnp.Recv{
				Args:        p.args,
				Method:      p.method,
				ReleaseArgs: releaseArgs,
				Returner:    ans,
			})
			tgtAns.pcalls.Done()
			ans.setPipelineCaller(p.method, pcall)
		}
		return nil
	default:
		panic("unreachable")
	}
}

type parsedCall struct {
	target parsedMessageTarget
	method capnp.Method
	args   capnp.Struct
}

type parsedMessageTarget struct {
	which          rpccp.MessageTarget_Which
	importedCap    exportID
	promisedAnswer answerID
	transform      []capnp.PipelineOp
}

func (c *Conn) parseCall(p *parsedCall, call rpccp.Call) error {
	p.method = capnp.Method{
		InterfaceID: call.InterfaceId(),
		MethodID:    call.MethodId(),
	}
	payload, err := call.Params()
	if err != nil {
		return failedf("read params: %w", err)
	}
	ptr, _, err := c.recvPayload(payload)
	if err != nil {
		return annotate(err, "read params")
	}
	p.args = ptr.Struct()
	tgt, err := call.Target()
	if err != nil {
		return failedf("read target: %w", err)
	}
	if err := parseMessageTarget(&p.target, tgt); err != nil {
		return err
	}
	return nil
}

func parseMessageTarget(pt *parsedMessageTarget, tgt rpccp.MessageTarget) error {
	switch pt.which = tgt.Which(); pt.which {
	case rpccp.MessageTarget_Which_importedCap:
		pt.importedCap = exportID(tgt.ImportedCap())
	case rpccp.MessageTarget_Which_promisedAnswer:
		pa, err := tgt.PromisedAnswer()
		if err != nil {
			return failedf("read target answer: %w", err)
		}
		pt.promisedAnswer = answerID(pa.QuestionId())
		opList, err := pa.Transform()
		if err != nil {
			return failedf("read target transform: %w", err)
		}
		pt.transform, err = parseTransform(opList)
		if err != nil {
			return annotate(err, "read target transform")
		}
	default:
		return unimplementedf("unknown message target %v", pt.which)
	}

	return nil
}

func parseTransform(list rpccp.PromisedAnswer_Op_List) ([]capnp.PipelineOp, error) {
	ops := make([]capnp.PipelineOp, 0, list.Len())
	for i := 0; i < list.Len(); i++ {
		li := list.At(i)
		switch li.Which() {
		case rpccp.PromisedAnswer_Op_Which_noop:
			// do nothing
		case rpccp.PromisedAnswer_Op_Which_getPointerField:
			ops = append(ops, capnp.PipelineOp{Field: li.GetPointerField()})
		default:
			return nil, failedf("transform element %d: unknown type %v", i, li.Which())
		}
	}
	return ops, nil
}

func (c *Conn) handleReturn(ctx context.Context, ret rpccp.Return, releaseRet capnp.ReleaseFunc) error {
	c.mu.Lock()
	qid := questionID(ret.AnswerId())
	if uint32(qid) >= uint32(len(c.questions)) {
		c.mu.Unlock()
		releaseRet()
		return failedf("incoming return: question %d does not exist", qid)
	}
	// Pop the question from the table.  Receiving the Return message
	// will always remove the question from the table, because it's the
	// only time the remote vat will use it.
	q := c.questions[qid]
	c.questions[qid] = nil
	if q == nil {
		c.mu.Unlock()
		releaseRet()
		return failedf("incoming return: question %d does not exist", qid)
	}
	canceled := q.flags&finished != 0
	q.flags |= finished
	if canceled {
		// Wait for cancelation task to write the Finish message.  If the
		// Finish message could not be sent to the remote vat, we can't
		// reuse the ID.
		select {
		case <-q.finishMsgSend:
			if q.flags&finishSent != 0 {
				c.questionID.remove(uint32(qid))
			}
			c.mu.Unlock()
			releaseRet()
		default:
			c.mu.Unlock()
			releaseRet()
			<-q.finishMsgSend
			syncutil.With(&c.mu, func() {
				if q.flags&finishSent != 0 {
					c.questionID.remove(uint32(qid))
				}
			})
		}
		return nil
	}
	pr := c.parseReturn(ret, q.called) // fills in CapTable
	if pr.parseFailed {
		c.report(annotate(pr.err, "incoming return"))
	}
	switch {
	case q.bootstrapPromise != nil && pr.err == nil:
		q.release = func() {}
		syncutil.Without(&c.mu, func() {
			q.p.Fulfill(pr.result)
			q.bootstrapPromise.Fulfill(q.p.Answer().Client())
			q.p.ReleaseClients()
			clearCapTable(pr.result.Message())
			releaseRet()
		})
	case q.bootstrapPromise != nil && pr.err != nil:
		// TODO(someday): send unimplemented message back to remote if
		// pr.unimplemented == true.
		q.release = func() {}
		syncutil.Without(&c.mu, func() {
			q.p.Reject(pr.err)
			q.bootstrapPromise.Fulfill(q.p.Answer().Client())
			q.p.ReleaseClients()
			releaseRet()
		})
	case q.bootstrapPromise == nil && pr.err != nil:
		// TODO(someday): send unimplemented message back to remote if
		// pr.unimplemented == true.
		q.release = func() {}
		syncutil.Without(&c.mu, func() {
			q.p.Reject(pr.err)
			releaseRet()
		})
	default:
		m := ret.Message()
		q.release = func() {
			clearCapTable(m)
			releaseRet()
		}
		syncutil.Without(&c.mu, func() {
			q.p.Fulfill(pr.result)
		})
	}
	if err := c.tryLockSender(ctx); err != nil {
		close(q.finishMsgSend)
		c.mu.Unlock()
		c.report(annotate(err, "incoming return: send finish"))
		return nil
	}
	c.mu.Unlock()

	// Send disembargoes.  Failing to send one of these just never lifts
	// the embargo on our side, but doesn't cause a leak.
	//
	// TODO(soon): make embargo resolve to error client.
	for i := range pr.disembargoes {
		msg, send, release, err := c.transport.NewMessage(ctx)
		if err != nil {
			c.report(failedf("incoming return: send disembargo: create message: %w", err))
			continue
		}
		if err := pr.disembargoes[i].buildDisembargo(msg); err != nil {
			release()
			c.report(annotate(err, "incoming return"))
			continue
		}
		err = send()
		release()
		if err != nil {
			c.report(failedf("incoming return: send disembargo: %w", err))
			continue
		}
	}

	// Send finish.
	{
		msg, send, release, err := c.transport.NewMessage(ctx)
		if err != nil {
			syncutil.With(&c.mu, func() {
				c.unlockSender()
				close(q.finishMsgSend)
			})
			c.report(annotate(err, "incoming return: send finish"))
			return nil
		}
		fin, err := msg.NewFinish()
		if err != nil {
			release()
			syncutil.With(&c.mu, func() {
				c.unlockSender()
				close(q.finishMsgSend)
			})
			c.report(failedf("incoming return: send finish: build message: %w", err))
			return nil
		}
		fin.SetQuestionId(uint32(qid))
		fin.SetReleaseResultCaps(false)
		err = send()
		release()
		if err != nil {
			syncutil.With(&c.mu, func() {
				c.unlockSender()
				close(q.finishMsgSend)
			})
			c.report(failedf("incoming return: send finish: build message: %w", err))
			return nil
		}
	}

	syncutil.With(&c.mu, func() {
		c.unlockSender()
		q.flags |= finishSent
		c.questionID.remove(uint32(qid))
		close(q.finishMsgSend)
	})
	return nil
}

func (c *Conn) parseReturn(ret rpccp.Return, called [][]capnp.PipelineOp) parsedReturn {
	switch w := ret.Which(); w {
	case rpccp.Return_Which_results:
		r, err := ret.Results()
		if err != nil {
			return parsedReturn{err: failedf("parse return: %w", err), parseFailed: true}
		}
		content, locals, err := c.recvPayload(r)
		if err != nil {
			return parsedReturn{err: failedf("parse return: %w", err), parseFailed: true}
		}

		var embargoCaps uintSet
		var disembargoes []senderLoopback
		mtab := ret.Message().CapTable
		for _, xform := range called {
			p2, _ := capnp.Transform(content, xform)
			iface := p2.Interface()
			if !iface.IsValid() {
				continue
			}
			i := iface.Capability()
			if int64(i) >= int64(len(mtab)) || !locals.has(uint(i)) || embargoCaps.has(uint(i)) {
				continue
			}
			var id embargoID
			id, mtab[i] = c.embargo(mtab[i])
			embargoCaps.add(uint(i))
			disembargoes = append(disembargoes, senderLoopback{
				id:        id,
				question:  questionID(ret.AnswerId()),
				transform: xform,
			})
		}
		return parsedReturn{
			result:       content,
			disembargoes: disembargoes,
		}
	case rpccp.Return_Which_exception:
		exc, err := ret.Exception()
		if err != nil {
			return parsedReturn{err: failedf("parse return: %w", err), parseFailed: true}
		}
		reason, err := exc.Reason()
		if err != nil {
			return parsedReturn{err: failedf("parse return: %w", err), parseFailed: true}
		}
		return parsedReturn{err: errors.New(errors.Type(exc.Type()), "", reason)}
	default:
		return parsedReturn{err: failedf("parse return: unhandled type %v", w), parseFailed: true, unimplemented: true}
	}
}

type parsedReturn struct {
	result        capnp.Ptr
	disembargoes  []senderLoopback
	err           error
	parseFailed   bool
	unimplemented bool
}

func (c *Conn) handleFinish(ctx context.Context, id answerID, releaseResultCaps bool) error {
	c.mu.Lock()
	ans := c.answers[id]
	if ans == nil {
		c.mu.Unlock()
		return failedf("incoming finish: unknown answer ID %d", id)
	}
	if ans.flags&finishReceived != 0 {
		c.mu.Unlock()
		return failedf("incoming finish: answer ID %d already received finish", id)
	}
	ans.flags |= finishReceived
	if releaseResultCaps {
		ans.flags |= releaseResultCapsFlag
	}
	if ans.cancel != nil {
		ans.cancel()
	}
	if ans.flags&returnSent == 0 {
		c.mu.Unlock()
		return nil
	}

	// Return sent and finish received: time to destroy answer.
	rl, err := ans.destroy()
	if ans.releaseMsg != nil {
		c.lockSender()
		syncutil.Without(&c.mu, func() {
			ans.releaseMsg()
		})
		c.unlockSender()
	}
	c.mu.Unlock()
	rl.release()
	if err != nil {
		return annotate(err, "incoming finish: release result caps")
	}
	return nil
}

// recvCap materializes a client for a given descriptor.  The caller is
// responsible for ensuring the client gets released.  Any returned
// error indicates a protocol violation.
//
// The caller must be holding onto c.mu.
func (c *Conn) recvCap(d rpccp.CapDescriptor) (*capnp.Client, error) {
	switch w := d.Which(); w {
	case rpccp.CapDescriptor_Which_none:
		return nil, nil
	case rpccp.CapDescriptor_Which_senderHosted:
		id := importID(d.SenderHosted())
		return c.addImport(id), nil
	case rpccp.CapDescriptor_Which_senderPromise:
		// We do the same thing as senderHosted, above. @kentonv suggested this on
		// issue #2; this lets messages be delivered properly, although it's a bit
		// of a hack, and as Kenton describes, it has some disadvantages:
		//
		// > * Apps sometimes want to wait for promise resolution, and to find out if
		// >   it resolved to an exception. You won't be able to provide that API. But,
		// >   usually, it isn't needed.
		// > * If the promise resolves to a capability hosted on the receiver,
		// >   messages sent to it will uselessly round-trip over the network
		// >   rather than being delivered locally.
		id := importID(d.SenderPromise())
		return c.addImport(id), nil
	case rpccp.CapDescriptor_Which_receiverHosted:
		id := exportID(d.ReceiverHosted())
		ent := c.findExport(id)
		if ent == nil {
			return nil, failedf("receive capability: invalid export %d", id)
		}
		return ent.client.AddRef(), nil
<<<<<<< HEAD
	case rpccp.CapDescriptor_Which_receiverAnswer:
		promisedAnswer, err := d.ReceiverAnswer()
		if err != nil {
			return nil, failedf("receive capabiltiy: reading promised answer: %v", err)
		}
		rawTransform, err := promisedAnswer.Transform()
		if err != nil {
			return nil, failedf("receive capabiltiy: reading promised answer transform: %v", err)
		}
		transform, err := parseTransform(rawTransform)
		if err != nil {
			return nil, failedf("read target transform: %v", err)
		}

		id := answerID(promisedAnswer.QuestionId())
		ans, ok := c.answers[id]
		if !ok {
			return nil, failedf("receive capability: no such question id: %v", id)
		}

		return c.recvCapReceiverAnswer(ans, transform), nil
=======
>>>>>>> 4c0b9b55
	default:
		return capnp.ErrorClient(failedf("unknown CapDescriptor type %v", w)), nil
	}
}

<<<<<<< HEAD
// Helper for Conn.recvCap(); handles the receiverAnswer case.
func (c *Conn) recvCapReceiverAnswer(ans *answer, transform []capnp.PipelineOp) *capnp.Client {
	if ans.promise != nil {
		// Still unresolved.
		future := ans.promise.Answer().Future()
		for _, op := range transform {
			future = future.Field(op.Field, op.DefaultValue)
		}
		return future.Client()
	}

	if ans.err != nil {
		return capnp.ErrorClient(ans.err)
	}

	ptr, err := ans.results.Content()
	if err != nil {
		return capnp.ErrorClient(failedf("failed reading results: %v", err))
	}
	ptr, err = capnp.Transform(ptr, transform)
	if err != nil {
		return capnp.ErrorClient(failedf("Applying transform to results: %v", err))
	}
	iface := ptr.Interface()
	if !iface.IsValid() {
		return capnp.ErrorClient(failedf("Result is not a capability"))
	}

	// We can't just call Client(), becasue the CapTable has been cleared; instead,
	// look it up in resultCapTable ourselves:
	capId := int(iface.Capability())
	if capId < 0 || capId >= len(ans.resultCapTable) {
		return nil
	}

	return ans.resultCapTable[capId]
}

=======
>>>>>>> 4c0b9b55
// Returns whether the client should be treated as local, for the purpose of
// embargos.
func (c *Conn) isLocalClient(client *capnp.Client) bool {
	if client == nil {
		return false
	}
	if ic, ok := client.State().Brand.Value.(*importClient); ok {
		// If the connections are different, we must be proxying
		// it, so as far as this connection is concerned, it lives
		// on our side.
		return ic.c != c
	}
	// TODO: We should return false for results from pending remote calls
	// as well. But that can wait until sendCap() actually emits
	// CapDescriptors of type receiverAnswer, since until then it won't
	// come up.
	return true
}

// recvPayload extracts the content pointer after populating the
// message's capability table.  It also returns the set of indices in
// the capability table that represent capabilities in the local vat.
//
// The caller must be holding onto c.mu.
func (c *Conn) recvPayload(payload rpccp.Payload) (_ capnp.Ptr, locals uintSet, _ error) {
	if !payload.IsValid() {
		// null pointer; in this case we can treat the cap table as being empty
		// and just return.
		return capnp.Ptr{}, nil, nil
	}
	if payload.Message().CapTable != nil {
		// RecvMessage likely violated its invariant.
		return capnp.Ptr{}, nil, failedf("read payload: %w", ErrCapTablePopulated)
	}
	p, err := payload.Content()
	if err != nil {
		return capnp.Ptr{}, nil, failedf("read payload: %w", err)
	}
	ptab, err := payload.CapTable()
	if err != nil {
		// Don't allow unreadable capability table to stop other results,
		// just present an empty capability table.
		c.report(failedf("read payload: capability table: %w", err))
		return p, nil, nil
	}
	mtab := make([]*capnp.Client, ptab.Len())
	for i := 0; i < ptab.Len(); i++ {
		var err error
		mtab[i], err = c.recvCap(ptab.At(i))
		if err != nil {
			releaseList(mtab[:i]).release()
			return capnp.Ptr{}, nil, annotate(err, fmt.Sprintf("read payload: capability %d", i))
		}
		if c.isLocalClient(mtab[i]) {
			locals.add(uint(i))
		}
	}
	payload.Message().CapTable = mtab
	return p, locals, nil
}

func (c *Conn) handleRelease(ctx context.Context, id exportID, count uint32) error {
	c.mu.Lock()
	client, err := c.releaseExport(id, count)
	c.mu.Unlock()
	if err != nil {
		return annotate(err, "incoming release")
	}
	client.Release() // no-ops for nil
	return nil
}

func (c *Conn) handleDisembargo(ctx context.Context, d rpccp.Disembargo) error {
	dtarget, err := d.Target()
	if err != nil {
		return failedf("incoming disembargo: read target: %w", err)
	}
	var tgt parsedMessageTarget
	if err := parseMessageTarget(&tgt, dtarget); err != nil {
		return annotate(err, "incoming disembargo")
	}

	switch d.Context().Which() {
	case rpccp.Disembargo_context_Which_receiverLoopback:
		id := embargoID(d.Context().ReceiverLoopback())
		c.mu.Lock()
		e := c.findEmbargo(id)
		if e == nil {
			c.mu.Unlock()
			return failedf("incoming disembargo: received sender loopback for unknown ID %d", id)
		}
		// TODO(soon): verify target matches the right import.
		c.embargoes[id] = nil
		c.embargoID.remove(uint32(id))
		c.mu.Unlock()
		e.lift()
	case rpccp.Disembargo_context_Which_senderLoopback:
		c.mu.Lock()
		if tgt.which != rpccp.MessageTarget_Which_promisedAnswer {
			c.mu.Unlock()
			return failedf("incoming disembargo: sender loopback: target is not a promised answer")
		}
		ans := c.answers[tgt.promisedAnswer]
		if ans == nil {
			c.mu.Unlock()
			return failedf("incoming disembargo: unknown answer ID %d", tgt.promisedAnswer)
		}
		if ans.flags&returnSent == 0 {
			c.mu.Unlock()
			return failedf("incoming disembargo: answer ID %d has not sent return", tgt.promisedAnswer)
		}
		if ans.err != nil {
			c.mu.Unlock()
			return failedf("incoming disembargo: answer ID %d returned exception", tgt.promisedAnswer)
		}
		content, err := ans.results.Content()
		if err != nil {
			c.mu.Unlock()
			return failedf("incoming disembargo: read answer ID %d: %v", tgt.promisedAnswer, err)
		}
		ptr, err := capnp.Transform(content, tgt.transform)
		if err != nil {
			c.mu.Unlock()
			return failedf("incoming disembargo: read answer ID %d: %v", tgt.promisedAnswer, err)
		}
		iface := ptr.Interface()
		if !iface.IsValid() || int64(iface.Capability()) >= int64(len(ans.resultCapTable)) {
			c.mu.Unlock()
			return failedf("incoming disembargo: sender loopback requested on a capability that is not an import")
		}
		client := ans.resultCapTable[iface.Capability()].AddRef()
		c.mu.Unlock()
		imp, ok := client.State().Brand.Value.(*importClient)
		c.mu.Lock()
		if !ok || imp.c != c {
			c.mu.Unlock()
			client.Release()
			return failedf("incoming disembargo: sender loopback requested on a capability that is not an import")
		}
		// TODO(maybe): check generation?

		// Since this Cap'n Proto RPC implementation does not send imports
		// unless they are fully dequeued, we can just immediately loop back.
		id := d.Context().SenderLoopback()
		err = c.sendMessage(ctx, func(msg rpccp.Message) error {
			d, err := msg.NewDisembargo()
			if err != nil {
				return err
			}
			tgt, err := d.NewTarget()
			if err != nil {
				return err
			}
			tgt.SetImportedCap(uint32(imp.id))
			d.Context().SetReceiverLoopback(id)
			return nil
		})
		c.mu.Unlock()
		client.Release()
		if err != nil {
			c.report(annotate(err, "incoming disembargo: send receiver loopback"))
		}
	default:
		c.report(failedf("incoming disembargo: context %v not implemented", d.Context().Which()))
		var err error
		syncutil.With(&c.mu, func() {
			err = c.sendMessage(ctx, func(msg rpccp.Message) error {
				mm, err := msg.NewUnimplemented()
				if err != nil {
					return err
				}
				if err := mm.SetDisembargo(d); err != nil {
					return err
				}
				return nil
			})
		})
		if err != nil {
			c.report(annotate(err, "incoming disembargo: send unimplemented"))
		}
	}
	return nil
}

func (c *Conn) handleUnknownMessage(ctx context.Context, recv rpccp.Message) error {
	c.report(failedf("unknown message type %v from remote", recv.Which()))
	var err error
	syncutil.With(&c.mu, func() {
		err = c.sendMessage(ctx, func(msg rpccp.Message) error {
			return msg.SetUnimplemented(recv)
		})
	})
	if err != nil {
		c.report(annotate(err, "send unimplemented"))
	}
	return nil
}

// startTask increments c.tasks if c is not shutting down.
// It returns whether c.tasks was incremented.
//
// The caller must be holding onto c.mu.
func (c *Conn) startTask() bool {
	select {
	case <-c.bgctx.Done():
		return false
	default:
		c.tasks.Add(1)
		return true
	}
}

// sendMessage creates a new message on the Sender, calls f to build it,
// and sends it if f does not return an error.  When f returns, the
// message must have a nil CapTable.  The caller must be holding onto
// c.mu.  While f is being called, it will be holding onto the sender
// lock, but not c.mu.
func (c *Conn) sendMessage(ctx context.Context, f func(msg rpccp.Message) error) error {
	if err := c.tryLockSender(ctx); err != nil {
		return err
	}
	c.mu.Unlock()
	msg, send, release, err := c.transport.NewMessage(ctx)
	if err != nil {
		c.mu.Lock()
		c.unlockSender()
		return failedf("create message: %w", err)
	}
	if err := f(msg); err != nil {
		release()
		c.mu.Lock()
		c.unlockSender()
		return failedf("build message: %w", err)
	}
	err = send()
	release()
	c.mu.Lock()
	c.unlockSender()
	if err != nil {
		return failedf("send message: %w", err)
	}
	return nil
}

// tryLockSender attempts to acquire the sender lock, returning an error
// if either the Context is Done or c starts shutdown before the lock
// can be acquired.  The caller must be holding c.mu.
func (c *Conn) tryLockSender(ctx context.Context) error {
	for {
		select {
		case <-c.bgctx.Done():
			return ExcClosed
		default:
		}
		s := c.sendCond
		if s == nil {
			break
		}
		c.mu.Unlock()
		select {
		case <-s:
		case <-ctx.Done():
			c.mu.Lock()
			return ctx.Err()
		case <-c.bgctx.Done():
			c.mu.Lock()
			return ExcClosed
		}
		c.mu.Lock()
	}
	c.sendCond = make(chan struct{})
	return nil
}

// lockSender acquires the sender lock, ignoring shutdown or any
// cancelation signal.  The caller must be holding c.mu.
func (c *Conn) lockSender() {
	for {
		s := c.sendCond
		if s == nil {
			break
		}
		syncutil.Without(&c.mu, func() {
			<-s
		})
	}
	c.sendCond = make(chan struct{})
}

// unlockSender releases the sender lock.  The caller must be holding c.mu.
func (c *Conn) unlockSender() {
	close(c.sendCond)
	c.sendCond = nil
}

// report sends an error to c's reporter.  The caller does not have to
// be holding c.mu.
func (c *Conn) report(err error) {
	if c.reporter == nil {
		return
	}
	c.reporter.ReportError(err)
}

func clearCapTable(msg *capnp.Message) {
	releaseList(msg.CapTable).release()
	msg.CapTable = nil
}<|MERGE_RESOLUTION|>--- conflicted
+++ resolved
@@ -1107,7 +1107,6 @@
 			return nil, failedf("receive capability: invalid export %d", id)
 		}
 		return ent.client.AddRef(), nil
-<<<<<<< HEAD
 	case rpccp.CapDescriptor_Which_receiverAnswer:
 		promisedAnswer, err := d.ReceiverAnswer()
 		if err != nil {
@@ -1129,14 +1128,11 @@
 		}
 
 		return c.recvCapReceiverAnswer(ans, transform), nil
-=======
->>>>>>> 4c0b9b55
 	default:
 		return capnp.ErrorClient(failedf("unknown CapDescriptor type %v", w)), nil
 	}
 }
 
-<<<<<<< HEAD
 // Helper for Conn.recvCap(); handles the receiverAnswer case.
 func (c *Conn) recvCapReceiverAnswer(ans *answer, transform []capnp.PipelineOp) *capnp.Client {
 	if ans.promise != nil {
@@ -1175,8 +1171,6 @@
 	return ans.resultCapTable[capId]
 }
 
-=======
->>>>>>> 4c0b9b55
 // Returns whether the client should be treated as local, for the purpose of
 // embargos.
 func (c *Conn) isLocalClient(client *capnp.Client) bool {

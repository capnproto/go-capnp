// Package rpc implements the Cap'n Proto RPC protocol.
package rpc // import "capnproto.org/go/capnp/v3/rpc"

import (
	"context"
	"errors"
	"fmt"
	"sync"
	"time"

	"capnproto.org/go/capnp/v3"
	"capnproto.org/go/capnp/v3/exc"
	"capnproto.org/go/capnp/v3/exp/mpsc"
	"capnproto.org/go/capnp/v3/internal/syncutil"
	"capnproto.org/go/capnp/v3/rpc/transport"
	rpccp "capnproto.org/go/capnp/v3/std/capnp/rpc"
	"golang.org/x/sync/errgroup"
)

/*
At a high level, Conn manages three resources:

1) The connection's state: the tables
2) The transport's outbound stream
3) The transport's inbound stream

Each of these resources require mutually exclusive access.  Complexity
ensues because there are two primary actors contending for these
resources: the local vat (sometimes referred to as the application) and
the remote vat.  In this implementation, the remote vat is represented
by a goroutine that is solely responsible for the inbound stream.  This
is referred to as the receive goroutine.  The local vat accesses the
Conn via objects created by the Conn, and may do so from many different
goroutines.  However, the Conn will largely serialize operations coming
from the local vat.  Similarly, outbound messages are enqueued on 'sendq',
and processed by a single goroutine.

Conn protects the connection state with a simple mutex: Conn.mu.  This
mutex must not be held while performing operations that take
indeterminate time or are provided by the application.  This reduces
contention, but more importantly, prevents deadlocks.  An application-
provided operation can (and commonly will) call back into the Conn.

The receive goroutine, being the only goroutine that receives messages
from the transport, can receive from the transport without additional
synchronization.  One intentional side effect of this arrangement is
that during processing of a message, no other messages will be received.
This provides backpressure to the remote vat as well as simplifying some
message processing.  However, it is essential that the receive goroutine
never block while processing a message.  In other words, the receive
goroutine may only block when waiting for an incoming message.

Some advice for those working on this code:

Many functions are verbose; resist the urge to shorten them.  There's
a lot more going on in this code than in most code, and many steps
require complicated invariants.  Only extract common functionality if
the preconditions are simple.

As much as possible, ensure that when a function returns, the goroutine
is holding (or not holding) the same set of locks as when it started.
Try to push lock acquisition as high up in the call stack as you can.
This makes it easy to see and avoid extraneous lock transitions, which
is a common source of errors and/or inefficiencies.
*/

// A Conn is a connection to another Cap'n Proto vat.
// It is safe to use from multiple goroutines.
type Conn struct {
	bootstrap    capnp.Client
	er           errReporter
	abortTimeout time.Duration

	// bgctx is a Context that is canceled when shutdown starts.
	bgctx context.Context
	// bgcancel cancels bgctx.  Callers MUST hold mu.
	bgcancel context.CancelFunc
	// tasks block shutdown.
	tasks sync.WaitGroup

	// The underlying transport. Only the reader & writer goroutines
	// may do IO, but any thread may call NewMessage().
	transport Transport

	// mu protects all the following fields in the Conn.
	mu      sync.Mutex
	closing bool          // used to make shutdown() idempotent
	closed  chan struct{} // closed when shutdown() returns

	sender *mpsc.Queue[asyncSend]

	// Tables
	questions  []*question
	questionID idgen
	answers    map[answerID]*answer
	exports    []*expent
	exportID   idgen
	imports    map[importID]*impent
	embargoes  []*embargo
	embargoID  idgen
}

// Options specifies optional parameters for creating a Conn.
type Options struct {
	// BootstrapClient is the capability that will be returned to the
	// remote peer when receiving a Bootstrap message.  NewConn "steals"
	// this reference: it will release the client when the connection is
	// closed.
	BootstrapClient capnp.Client

	// ErrorReporter will be called upon when errors occur while the Conn
	// is receiving messages from the remote vat.
	ErrorReporter ErrorReporter

	// AbortTimeout specifies how long to block on sending an abort message
	// before closing the transport.  If zero, then a reasonably short
	// timeout is used.
	AbortTimeout time.Duration
}

// ErrorReporter can receive errors from a Conn.  ReportError should be quick
// to return and should not use the Conn that it is attached to.
type ErrorReporter interface {
	ReportError(error)
}

// NewConn creates a new connection that communications on a given
// transport.  Closing the connection will close the transport.
// Passing nil for opts is the same as passing the zero value.
//
// Once a connection is created, it will immediately start receiving
// requests from the transport.
func NewConn(t Transport, opts *Options) *Conn {
	ctx, cancel := context.WithCancel(context.Background())

	// We use an errgroup to link the lifetime of background tasks
	// to each other.
	g, ctx := errgroup.WithContext(ctx)

	c := &Conn{
		transport: t,
		closed:    make(chan struct{}),
		bgctx:     ctx,
		bgcancel:  cancel,
		answers:   make(map[answerID]*answer),
		imports:   make(map[importID]*impent),
		sender:    mpsc.New[asyncSend](),
	}
	if opts != nil {
		c.bootstrap = opts.BootstrapClient
		c.er = errReporter{opts.ErrorReporter}
		c.abortTimeout = opts.AbortTimeout
	}
	if c.abortTimeout == 0 {
		c.abortTimeout = 100 * time.Millisecond
	}

	// start background tasks
	g.Go(c.backgroundTask(c.send))
	g.Go(c.backgroundTask(c.receive))

	// monitor background tasks
	go func() {
		err := g.Wait()

		// Treat context.Canceled as a success indicator.
		// Do not report or send an abort message.
		if errors.Is(err, context.Canceled) {
			err = nil
		}

		c.er.ReportError(err) // ignores nil errors

		c.mu.Lock()
		defer c.mu.Unlock()

		if err = c.shutdown(err); err != nil {
			c.er.ReportError(err)
		}
	}()

	return c
}

func (c *Conn) backgroundTask(f func() error) func() error {
	c.tasks.Add(1)

	return func() (err error) {
		defer c.tasks.Done()

		// backgroundTask MUST return a non-nil error in order to signal
		// other tasks to stop.  The context.Canceled will be treated as
		// a success indicator by the caller.
		if err = f(); err == nil {
			err = context.Canceled
		}

		return err
	}
}

// Bootstrap returns the remote vat's bootstrap interface.  This creates
// a new client that the caller is responsible for releasing.
func (c *Conn) Bootstrap(ctx context.Context) (bc capnp.Client) {
	c.mu.Lock()
	defer c.mu.Unlock()

	// Start a background task to prevent the conn from shutting down
	// while sending the bootstrap message.
	if !c.startTask() {
		return capnp.ErrorClient(rpcerr.Disconnectedf("connection closed"))
	}
	defer c.tasks.Done()

	bootCtx, cancel := context.WithCancel(ctx)
	q := c.newQuestion(capnp.Method{})
	bc, q.bootstrapPromise = capnp.NewPromisedClient(bootstrapClient{
		c:      q.p.Answer().Client().AddRef(),
		cancel: cancel,
	})

	c.sendMessage(func(m rpccp.Message) error {
		boot, err := m.NewBootstrap()
		if err == nil {
			boot.SetQuestionId(uint32(q.id))
		}
		return err

	}, func(err error) {
		if err != nil {
			syncutil.With(&c.mu, func() {
				c.questions[q.id] = nil
			})
			q.bootstrapPromise.Reject(exc.Annotate("rpc", "bootstrap", err))
			syncutil.With(&c.mu, func() {
				c.questionID.remove(uint32(q.id))
			})
			return
		}

		c.tasks.Add(1)
		go func() {
			defer c.tasks.Done()
			q.handleCancel(bootCtx)
		}()
	})

	return
}

type bootstrapClient struct {
	c      capnp.Client
	cancel context.CancelFunc
}

func (bc bootstrapClient) Send(ctx context.Context, s capnp.Send) (*capnp.Answer, capnp.ReleaseFunc) {
	return bc.c.SendCall(ctx, s)
}

func (bc bootstrapClient) Recv(ctx context.Context, r capnp.Recv) capnp.PipelineCaller {
	return bc.c.RecvCall(ctx, r)
}

func (bc bootstrapClient) Brand() capnp.Brand {
	return bc.c.State().Brand
}

func (bc bootstrapClient) Shutdown() {
	bc.cancel()
	bc.c.Release()
}

// Close sends an abort to the remote vat and closes the underlying
// transport.
func (c *Conn) Close() error {
	c.mu.Lock()
	defer func() {
		c.mu.Unlock()
		<-c.closed
	}()

	return c.shutdown(exc.Exception{ // NOTE:  omit "rpc" prefix
		Type:  exc.Failed,
		Cause: ErrConnClosed,
	})
}

// Done returns a channel that is closed after the connection is
// shut down.
func (c *Conn) Done() <-chan struct{} {
	return c.closed
}

// shutdown tears down the connection and transport, optionally sending
// an abort message before closing.  The caller MUST be hold c.mu.
func (c *Conn) shutdown(abortErr error) (err error) {
	if !c.closing {
		defer close(c.closed)
		c.closing = true

		c.bgcancel()
		c.stopTasks()
		syncutil.Without(&c.mu, c.drainQueue)
		c.release()
		c.abort(abortErr)

		if err = c.transport.Close(); err != nil {
			err = rpcerr.Failedf("close transport: %w", err)
		}
	}

	return
}

// Stop all tasks and prevent new tasks from being started.
// Called by 'shutdown'.  Callers MUST hold c.mu.
func (c *Conn) stopTasks() {
	for _, a := range c.answers {
		if a != nil && a.cancel != nil {
			a.cancel()
		}
	}

	// Wait for work to stop.
	c.mu.Unlock()
	defer c.mu.Lock()

	c.tasks.Wait()
}

// caller MUST NOT hold c.mu
func (c *Conn) drainQueue() {
	for {
		pending, ok := c.sender.TryRecv()
		if !ok {
			break
		}

		pending.Abort(ErrConnClosed)
	}
}

// Clear all tables, releasing exported clients and unfinished answers.
// Called by 'shutdown'.  Caller MUST hold c.mu.
func (c *Conn) release() {
	exports := c.exports
	embargoes := c.embargoes
	answers := c.answers
	questions := c.questions
	c.imports = nil
	c.exports = nil
	c.embargoes = nil
	c.questions = nil
	c.answers = nil

	c.mu.Unlock()
	defer c.mu.Lock()

	c.releaseBootstrap()
	c.releaseExports(exports)
	c.liftEmbargoes(embargoes)
	c.releaseAnswers(answers)
	c.releaseQuestions(questions)

}

func (c *Conn) releaseBootstrap() {
	c.bootstrap.Release()
	c.bootstrap = capnp.Client{}
}

func (c *Conn) releaseExports(exports []*expent) {
	for _, e := range exports {
		if e != nil {
			metadata := e.client.State().Metadata
			syncutil.With(metadata, func() {
				c.clearExportID(metadata)
			})

			e.client.Release()
		}
	}
}

func (c *Conn) liftEmbargoes(embargoes []*embargo) {
	for _, e := range embargoes {
		if e != nil {
			e.lift()
		}
	}
}

func (c *Conn) releaseAnswers(answers map[answerID]*answer) {
	for _, a := range answers {
		if a != nil {
			releaseList(a.resultCapTable).release()
			a.releaseMsg()
		}
	}
}

func (c *Conn) releaseQuestions(questions []*question) {
	for _, q := range questions {
		canceled := q != nil && q.flags&finished != 0
		if !canceled {
			// Only reject the question if it isn't already flagged
			// as finished; otherwise it was rejected when the finished
			// flag was set.
			q.Reject(ExcClosed)
		}
	}
}

// If abortErr != nil, send abort message.  IO and alloc errors are ignored.
// Called by 'shutdown'.  Callers MUST hold c.mu.
func (c *Conn) abort(abortErr error) {
	// send abort message?
	if abortErr != nil {
		c.mu.Unlock()
		defer c.mu.Lock()

		msg, send, release, err := c.transport.NewMessage()
		if err != nil {
			return
		}
		defer release()

		// configure & send abort message
		if abort, err := msg.NewAbort(); err == nil {
			abort.SetType(rpccp.Exception_Type(exc.TypeOf(abortErr)))
			if err = abort.SetReason(abortErr.Error()); err == nil {
				send()
			}
		}
	}
}

func (c *Conn) send() error {
	for {
		async, err := c.sender.Recv(c.bgctx)
		if err != nil {
			return err
		}

		async.Send()
	}
}

// receive receives and dispatches messages coming from c.transport.  receive
// runs in a background goroutine.
//
// After receive returns, the connection is shut down.  If receive
// returns a non-nil error, it is sent to the remove vat as an abort.
func (c *Conn) receive() error {
	ctx := c.bgctx

	incoming := make(chan incomingMessage)
	// We delegate actual IO to a separate goroutine, so we can always be responsive to the
	// context:
	go reader(ctx, incoming, c.transport)

	for {
<<<<<<< HEAD
		recv, release, err := c.transport.RecvMessage()
=======
		var (
			recv    rpccp.Message
			release capnp.ReleaseFunc
			err     error
		)
		select {
		case <-ctx.Done():
			return ctx.Err()
		case in := <-incoming:
			recv = in.msg
			release = in.release
			err = in.err
		}

>>>>>>> c13a5b88
		if err != nil {
			return err
		}

		switch recv.Which() {
		case rpccp.Message_Which_unimplemented:
			// no-op for now to avoid feedback loop

		case rpccp.Message_Which_abort:
			defer release()

			e, err := recv.Abort()
			if err != nil {
				c.er.ReportError(fmt.Errorf("read abort: %w", err))
				return nil
			}

			reason, err := e.Reason()
			if err != nil {
				c.er.ReportError(fmt.Errorf("read abort: reason: %w", err))
				return nil
			}

			c.er.ReportError(exc.New(exc.Type(e.Type()), "rpc", "remote abort: "+reason))
			return nil

		case rpccp.Message_Which_bootstrap:
			bootstrap, err := recv.Bootstrap()
			if err != nil {
				release()
				c.er.ReportError(fmt.Errorf("read bootstrap: %w", err))
				continue
			}
			qid := answerID(bootstrap.QuestionId())
			release()
			if err := c.handleBootstrap(ctx, qid); err != nil {
				return err
			}

		case rpccp.Message_Which_call:
			call, err := recv.Call()
			if err != nil {
				release()
				c.er.ReportError(fmt.Errorf("read call: %w", err))
				continue
			}
			if err := c.handleCall(ctx, call, release); err != nil {
				return err
			}

		case rpccp.Message_Which_return:
			ret, err := recv.Return()
			if err != nil {
				release()
				c.er.ReportError(fmt.Errorf("read return: %w", err))
				continue
			}
			if err := c.handleReturn(ctx, ret, release); err != nil {
				return err
			}

		case rpccp.Message_Which_finish:
			fin, err := recv.Finish()
			if err != nil {
				release()
				c.er.ReportError(fmt.Errorf("read finish: %w", err))
				continue
			}
			qid := answerID(fin.QuestionId())
			releaseResultCaps := fin.ReleaseResultCaps()
			release()
			if err := c.handleFinish(ctx, qid, releaseResultCaps); err != nil {
				return err
			}

		case rpccp.Message_Which_release:
			rel, err := recv.Release()
			if err != nil {
				release()
				c.er.ReportError(fmt.Errorf("read release: %w", err))
				continue
			}
			id := exportID(rel.Id())
			count := rel.ReferenceCount()
			release()
			if err := c.handleRelease(ctx, id, count); err != nil {
				return err
			}

		case rpccp.Message_Which_disembargo:
			d, err := recv.Disembargo()
			if err != nil {
				release()
				c.er.ReportError(fmt.Errorf("read disembargo: %w", err))
				continue
			}
			err = c.handleDisembargo(ctx, d, release)
			if err != nil {
				return err
			}

		default:
			c.er.ReportError(fmt.Errorf("unknown message type %v from remote", recv.Which()))
			c.sendMessage(func(m rpccp.Message) error {
				defer release()
				if err := m.SetUnimplemented(recv); err != nil {
					return rpcerr.Annotatef(err, "send unimplemented")
				}
				return nil
			}, nil)
		}
	}
}

func (c *Conn) handleBootstrap(ctx context.Context, id answerID) error {
	c.mu.Lock()
	defer c.mu.Unlock()

	if c.answers[id] != nil {
		return rpcerr.Failedf("incoming bootstrap: answer ID %d reused", id)
	}

	var (
		err error
		ans = answer{c: c, id: id}
	)

	syncutil.Without(&c.mu, func() {
		ans.ret, ans.sendMsg, ans.releaseMsg, err = c.newReturn(ctx)
		if err == nil {
			ans.ret.SetAnswerId(uint32(id))
			ans.ret.SetReleaseParamCaps(false)
		}
	})

	if err != nil {
		err = rpcerr.Annotate(err, "incoming bootstrap")
		c.answers[id] = errorAnswer(c, id, err)
		c.er.ReportError(err)
		return nil
	}

	c.answers[id] = &ans
	if !c.bootstrap.IsValid() {
		rl := ans.sendException(exc.New(exc.Failed, "", "vat does not expose a public/bootstrap interface"))
		syncutil.Without(&c.mu, rl.release)
		return nil
	}
	if err := ans.setBootstrap(c.bootstrap.AddRef()); err != nil {
		rl := ans.sendException(err)
		syncutil.Without(&c.mu, rl.release)
		return nil
	}
	rl, err := ans.sendReturn()
	syncutil.Without(&c.mu, rl.release)
	if err != nil {
		// Answer cannot possibly encounter a Finish, since we still
		// haven't returned to receive().
		panic(err)
	}
	return nil
}

func (c *Conn) handleCall(ctx context.Context, call rpccp.Call, releaseCall capnp.ReleaseFunc) error {
	id := answerID(call.QuestionId())

	// TODO(3rd-party handshake): support sending results to 3rd party vat
	if call.SendResultsTo().Which() != rpccp.Call_sendResultsTo_Which_caller {
		// TODO(someday): handle SendResultsTo.yourself
		c.er.ReportError(fmt.Errorf("incoming call: results destination is not caller"))

		c.sendMessage(func(m rpccp.Message) error {
			defer releaseCall()

			mm, err := m.NewUnimplemented()
			if err != nil {
				return rpcerr.Annotatef(err, "incoming call: send unimplemented")
			}

			if err = mm.SetCall(call); err != nil {
				return rpcerr.Annotatef(err, "incoming call: send unimplemented")
			}

			return nil
		}, func(err error) {
			c.er.ReportError(rpcerr.Annotatef(err, "incoming call: send unimplemented"))
		})

		return nil
	}

	c.mu.Lock()
	if c.answers[id] != nil {
		c.mu.Unlock()
		releaseCall()
		return rpcerr.Failedf("incoming call: answer ID %d reused", id)
	}

	var p parsedCall
	parseErr := c.parseCall(&p, call) // parseCall sets CapTable

	// Create return message.
	c.mu.Unlock()
	ret, send, releaseRet, err := c.newReturn(ctx)
	if err != nil {
		err = rpcerr.Annotate(err, "incoming call")
		syncutil.With(&c.mu, func() {
			c.answers[id] = errorAnswer(c, id, err)
		})
		c.er.ReportError(err)
		releaseCall()
		return nil
	}
	ret.SetAnswerId(uint32(id))
	ret.SetReleaseParamCaps(false)

	// Find target and start call.
	c.mu.Lock()
	ans := &answer{
		c:          c,
		id:         id,
		ret:        ret,
		sendMsg:    send,
		releaseMsg: releaseRet,
	}
	c.answers[id] = ans
	if parseErr != nil {
		parseErr = rpcerr.Annotate(parseErr, "incoming call")
		rl := ans.sendException(parseErr)
		c.mu.Unlock()
		c.er.ReportError(parseErr)
		rl.release()
		releaseCall()
		return nil
	}
	released := false
	releaseArgs := func() {
		if released {
			return
		}
		released = true
		releaseCall()
	}
	switch p.target.which {
	case rpccp.MessageTarget_Which_importedCap:
		ent := c.findExport(p.target.importedCap)
		if ent == nil {
			ans.ret = rpccp.Return{}
			ans.sendMsg = nil
			ans.releaseMsg = nil
			c.mu.Unlock()
			releaseRet()
			releaseCall()
			return rpcerr.Failedf("incoming call: unknown export ID %d", id)
		}
		c.tasks.Add(1) // will be finished by answer.Return
		var callCtx context.Context
		callCtx, ans.cancel = context.WithCancel(c.bgctx)
		c.mu.Unlock()
		pcall := ent.client.RecvCall(callCtx, capnp.Recv{
			Args:        p.args,
			Method:      p.method,
			ReleaseArgs: releaseArgs,
			Returner:    ans,
		})
		// Place PipelineCaller into answer.  Since the receive goroutine is
		// the only one that uses answer.pcall, it's fine that there's a
		// time gap for this being set.
		ans.setPipelineCaller(p.method, pcall)
		return nil
	case rpccp.MessageTarget_Which_promisedAnswer:
		tgtAns := c.answers[p.target.promisedAnswer]
		if tgtAns == nil || tgtAns.flags&finishReceived != 0 {
			ans.ret = rpccp.Return{}
			ans.sendMsg = nil
			ans.releaseMsg = nil
			c.mu.Unlock()
			releaseRet()
			releaseCall()
			return rpcerr.Failedf("incoming call: use of unknown or finished answer ID %d for promised answer target", p.target.promisedAnswer)
		}
		if tgtAns.flags&resultsReady != 0 {
			// Results ready.
			if tgtAns.err != nil {
				rl := ans.sendException(tgtAns.err)
				c.mu.Unlock()
				rl.release()
				releaseCall()
				return nil
			}
			// tgtAns.results is guaranteed to stay alive because it hasn't
			// received finish yet (it would have been deleted from the
			// answers table), and it can't receive a finish because this is
			// happening on the receive goroutine.
			content, err := tgtAns.results.Content()
			if err != nil {
				err = rpcerr.Failedf("incoming call: read results from target answer: %w", err)
				rl := ans.sendException(err)
				c.mu.Unlock()
				rl.release()
				releaseCall()
				c.er.ReportError(err)
				return nil
			}
			sub, err := capnp.Transform(content, p.target.transform)
			if err != nil {
				// Not reporting, as this is the caller's fault.
				rl := ans.sendException(err)
				c.mu.Unlock()
				rl.release()
				releaseCall()
				return nil
			}
			iface := sub.Interface()
			var tgt capnp.Client
			switch {
			case sub.IsValid() && !iface.IsValid():
				tgt = capnp.ErrorClient(rpcerr.Failed(ErrNotACapability))
			case !iface.IsValid() || int64(iface.Capability()) >= int64(len(tgtAns.resultCapTable)):
				tgt = capnp.Client{}
			default:
				tgt = tgtAns.resultCapTable[iface.Capability()]
			}
			c.tasks.Add(1) // will be finished by answer.Return
			var callCtx context.Context
			callCtx, ans.cancel = context.WithCancel(c.bgctx)
			c.mu.Unlock()
			pcall := tgt.RecvCall(callCtx, capnp.Recv{
				Args:        p.args,
				Method:      p.method,
				ReleaseArgs: releaseArgs,
				Returner:    ans,
			})
			ans.setPipelineCaller(p.method, pcall)
		} else {
			// Results not ready, use pipeline caller.
			tgtAns.pcalls.Add(1) // will be finished by answer.Return
			var callCtx context.Context
			callCtx, ans.cancel = context.WithCancel(c.bgctx)
			tgt := tgtAns.pcall
			c.tasks.Add(1) // will be finished by answer.Return
			c.mu.Unlock()
			pcall := tgt.PipelineRecv(callCtx, p.target.transform, capnp.Recv{
				Args:        p.args,
				Method:      p.method,
				ReleaseArgs: releaseArgs,
				Returner:    ans,
			})
			tgtAns.pcalls.Done()
			ans.setPipelineCaller(p.method, pcall)
		}
		return nil
	default:
		panic("unreachable")
	}
}

type parsedCall struct {
	target parsedMessageTarget
	method capnp.Method
	args   capnp.Struct
}

type parsedMessageTarget struct {
	which          rpccp.MessageTarget_Which
	importedCap    exportID
	promisedAnswer answerID
	transform      []capnp.PipelineOp
}

func (c *Conn) parseCall(p *parsedCall, call rpccp.Call) error {
	p.method = capnp.Method{
		InterfaceID: call.InterfaceId(),
		MethodID:    call.MethodId(),
	}
	payload, err := call.Params()
	if err != nil {
		return rpcerr.Failedf("read params: %w", err)
	}
	ptr, _, err := c.recvPayload(payload)
	if err != nil {
		return rpcerr.Annotate(err, "read params")
	}
	p.args = ptr.Struct()
	tgt, err := call.Target()
	if err != nil {
		return rpcerr.Failedf("read target: %w", err)
	}
	if err := parseMessageTarget(&p.target, tgt); err != nil {
		return err
	}
	return nil
}

func parseMessageTarget(pt *parsedMessageTarget, tgt rpccp.MessageTarget) error {
	switch pt.which = tgt.Which(); pt.which {
	case rpccp.MessageTarget_Which_importedCap:
		pt.importedCap = exportID(tgt.ImportedCap())
	case rpccp.MessageTarget_Which_promisedAnswer:
		pa, err := tgt.PromisedAnswer()
		if err != nil {
			return rpcerr.Failedf("read target answer: %w", err)
		}
		pt.promisedAnswer = answerID(pa.QuestionId())
		opList, err := pa.Transform()
		if err != nil {
			return rpcerr.Failedf("read target transform: %w", err)
		}
		pt.transform, err = parseTransform(opList)
		if err != nil {
			return rpcerr.Annotate(err, "read target transform")
		}
	default:
		return rpcerr.Unimplementedf("unknown message target %v", pt.which)
	}

	return nil
}

func parseTransform(list rpccp.PromisedAnswer_Op_List) ([]capnp.PipelineOp, error) {
	ops := make([]capnp.PipelineOp, 0, list.Len())
	for i := 0; i < list.Len(); i++ {
		li := list.At(i)
		switch li.Which() {
		case rpccp.PromisedAnswer_Op_Which_noop:
			// do nothing
		case rpccp.PromisedAnswer_Op_Which_getPointerField:
			ops = append(ops, capnp.PipelineOp{Field: li.GetPointerField()})
		default:
			return nil, rpcerr.Failedf("transform element %d: unknown type %v", i, li.Which())
		}
	}
	return ops, nil
}

func (c *Conn) handleReturn(ctx context.Context, ret rpccp.Return, release capnp.ReleaseFunc) error {
	c.mu.Lock()
	qid := questionID(ret.AnswerId())
	if uint32(qid) >= uint32(len(c.questions)) {
		c.mu.Unlock()
		release()
		return rpcerr.Failedf("incoming return: question %d does not exist", qid)
	}
	// Pop the question from the table.  Receiving the Return message
	// will always remove the question from the table, because it's the
	// only time the remote vat will use it.
	q := c.questions[qid]
	c.questions[qid] = nil
	if q == nil {
		c.mu.Unlock()
		release()
		return rpcerr.Failedf("incoming return: question %d does not exist", qid)
	}
	canceled := q.flags&finished != 0
	q.flags |= finished
	if canceled {
		// Wait for cancelation task to write the Finish message.  If the
		// Finish message could not be sent to the remote vat, we can't
		// reuse the ID.
		select {
		case <-q.finishMsgSend:
			if q.flags&finishSent != 0 {
				c.questionID.remove(uint32(qid))
			}
			c.mu.Unlock()
			release()
		default:
			c.mu.Unlock()
			release()

			go func() {
				<-q.finishMsgSend
				syncutil.With(&c.mu, func() {
					if q.flags&finishSent != 0 {
						c.questionID.remove(uint32(qid))
					}
				})
			}()
		}
		return nil
	}
	pr := c.parseReturn(ret, q.called) // fills in CapTable
	if pr.parseFailed {
		c.er.ReportError(rpcerr.Annotate(pr.err, "incoming return"))
	}

	// We're going to potentially block fulfilling some promises so fork
	// off a goroutine to avoid blocking the receive loop.
	//
	// TODO(cleanup): This is a bit weird in that we hold the lock across
	// the go statement, and do the unlock in the new goroutine, but before
	// we actually block. This was less weird when the go statement wasn't
	// there, and we should rework this so it's easier to understand what's
	// going on.
	go func() {
		switch {
		case q.bootstrapPromise != nil:
			syncutil.Without(&c.mu, func() {
				q.p.Resolve(pr.result, pr.err)
				q.bootstrapPromise.Fulfill(q.p.Answer().Client())
				q.p.ReleaseClients()
				release()
			})
		case pr.err != nil:
			// TODO(someday): send unimplemented message back to remote if
			// pr.unimplemented == true.
			syncutil.Without(&c.mu, func() {
				q.p.Reject(pr.err)
				release()
			})
		default:
			q.release = release
			syncutil.Without(&c.mu, func() {
				q.p.Fulfill(pr.result)
			})
		}
		c.mu.Unlock()

		// Send disembargoes.  Failing to send one of these just never lifts
		// the embargo on our side, but doesn't cause a leak.
		//
		// TODO(soon): make embargo resolve to error client.
		for _, s := range pr.disembargoes {
			c.sendMessage(s.buildDisembargo, func(err error) {
				if err != nil {
					err = fmt.Errorf("incoming return: send disembargo: %w", err)
					c.er.ReportError(err)
				}
			})
		}

		// Send finish.
		c.sendMessage(func(m rpccp.Message) error {
			fin, err := m.NewFinish()
			if err == nil {
				fin.SetQuestionId(uint32(qid))
				fin.SetReleaseResultCaps(false)
			}
			return err
		}, func(err error) {
			c.mu.Lock()
			defer c.mu.Unlock()
			defer close(q.finishMsgSend)

			if err != nil {
				err = fmt.Errorf("incoming return: send finish: build message: %w", err)
				c.er.ReportError(err)
			} else {
				q.flags |= finishSent
				c.questionID.remove(uint32(qid))
			}
		})
	}()

	return nil
}

func (c *Conn) parseReturn(ret rpccp.Return, called [][]capnp.PipelineOp) parsedReturn {
	switch w := ret.Which(); w {
	case rpccp.Return_Which_results:
		r, err := ret.Results()
		if err != nil {
			return parsedReturn{err: rpcerr.Failedf("parse return: %w", err), parseFailed: true}
		}
		content, locals, err := c.recvPayload(r)
		if err != nil {
			return parsedReturn{err: rpcerr.Failedf("parse return: %w", err), parseFailed: true}
		}

		var embargoCaps uintSet
		var disembargoes []senderLoopback
		mtab := ret.Message().CapTable
		for _, xform := range called {
			p2, _ := capnp.Transform(content, xform)
			iface := p2.Interface()
			if !iface.IsValid() {
				continue
			}
			i := iface.Capability()
			if int64(i) >= int64(len(mtab)) || !locals.has(uint(i)) || embargoCaps.has(uint(i)) {
				continue
			}
			var id embargoID
			id, mtab[i] = c.embargo(mtab[i])
			embargoCaps.add(uint(i))
			disembargoes = append(disembargoes, senderLoopback{
				id:        id,
				question:  questionID(ret.AnswerId()),
				transform: xform,
			})
		}
		return parsedReturn{
			result:       content,
			disembargoes: disembargoes,
		}
	case rpccp.Return_Which_exception:
		e, err := ret.Exception()
		if err != nil {
			return parsedReturn{err: rpcerr.Failedf("parse return: %w", err), parseFailed: true}
		}
		reason, err := e.Reason()
		if err != nil {
			return parsedReturn{err: rpcerr.Failedf("parse return: %w", err), parseFailed: true}
		}
		return parsedReturn{err: exc.New(exc.Type(e.Type()), "", reason)}
	default:
		return parsedReturn{err: rpcerr.Failedf("parse return: unhandled type %v", w), parseFailed: true, unimplemented: true}
	}
}

type parsedReturn struct {
	result        capnp.Ptr
	disembargoes  []senderLoopback
	err           error
	parseFailed   bool
	unimplemented bool
}

func (c *Conn) handleFinish(ctx context.Context, id answerID, releaseResultCaps bool) error {
	c.mu.Lock()
	ans := c.answers[id]
	if ans == nil {
		c.mu.Unlock()
		return rpcerr.Failedf("incoming finish: unknown answer ID %d", id)
	}
	if ans.flags&finishReceived != 0 {
		c.mu.Unlock()
		return rpcerr.Failedf("incoming finish: answer ID %d already received finish", id)
	}
	ans.flags |= finishReceived
	if releaseResultCaps {
		ans.flags |= releaseResultCapsFlag
	}
	if ans.cancel != nil {
		ans.cancel()
	}
	if ans.flags&returnSent == 0 {
		c.mu.Unlock()
		return nil
	}

	// Return sent and finish received: time to destroy answer.
	rl, err := ans.destroy()
	c.mu.Unlock()
	if ans.releaseMsg != nil {
		ans.releaseMsg()
	}
	rl.release()
	if err != nil {
		return rpcerr.Annotate(err, "incoming finish: release result caps")
	}

	return nil
}

// recvCap materializes a client for a given descriptor.  The caller is
// responsible for ensuring the client gets released.  Any returned
// error indicates a protocol violation.
//
// The caller must be holding onto c.mu.
func (c *Conn) recvCap(d rpccp.CapDescriptor) (capnp.Client, error) {
	switch w := d.Which(); w {
	case rpccp.CapDescriptor_Which_none:
		return capnp.Client{}, nil
	case rpccp.CapDescriptor_Which_senderHosted:
		id := importID(d.SenderHosted())
		return c.addImport(id), nil
	case rpccp.CapDescriptor_Which_senderPromise:
		// We do the same thing as senderHosted, above. @kentonv suggested this on
		// issue #2; this lets messages be delivered properly, although it's a bit
		// of a hack, and as Kenton describes, it has some disadvantages:
		//
		// > * Apps sometimes want to wait for promise resolution, and to find out if
		// >   it resolved to an exception. You won't be able to provide that API. But,
		// >   usually, it isn't needed.
		// > * If the promise resolves to a capability hosted on the receiver,
		// >   messages sent to it will uselessly round-trip over the network
		// >   rather than being delivered locally.
		id := importID(d.SenderPromise())
		return c.addImport(id), nil
	case rpccp.CapDescriptor_Which_receiverHosted:
		id := exportID(d.ReceiverHosted())
		ent := c.findExport(id)
		if ent == nil {
			return capnp.Client{}, rpcerr.Failedf("receive capability: invalid export %d", id)
		}
		return ent.client.AddRef(), nil
	case rpccp.CapDescriptor_Which_receiverAnswer:
		promisedAnswer, err := d.ReceiverAnswer()
		if err != nil {
			return capnp.Client{}, rpcerr.Failedf("receive capability: reading promised answer: %v", err)
		}
		rawTransform, err := promisedAnswer.Transform()
		if err != nil {
			return capnp.Client{}, rpcerr.Failedf("receive capability: reading promised answer transform: %v", err)
		}
		transform, err := parseTransform(rawTransform)
		if err != nil {
			return capnp.Client{}, rpcerr.Failedf("read target transform: %v", err)
		}

		id := answerID(promisedAnswer.QuestionId())
		ans, ok := c.answers[id]
		if !ok {
			return capnp.Client{}, rpcerr.Failedf("receive capability: no such question id: %v", id)
		}

		return c.recvCapReceiverAnswer(ans, transform), nil
	default:
		return capnp.ErrorClient(rpcerr.Failedf("unknown CapDescriptor type %v", w)), nil
	}
}

// Helper for Conn.recvCap(); handles the receiverAnswer case.
func (c *Conn) recvCapReceiverAnswer(ans *answer, transform []capnp.PipelineOp) capnp.Client {
	if ans.promise != nil {
		// Still unresolved.
		future := ans.promise.Answer().Future()
		for _, op := range transform {
			future = future.Field(op.Field, op.DefaultValue)
		}
		return future.Client().AddRef()
	}

	if ans.err != nil {
		return capnp.ErrorClient(ans.err)
	}

	ptr, err := ans.results.Content()
	if err != nil {
		return capnp.ErrorClient(rpcerr.Failedf("except.Failed reading results: %v", err))
	}
	ptr, err = capnp.Transform(ptr, transform)
	if err != nil {
		return capnp.ErrorClient(rpcerr.Failedf("Applying transform to results: %v", err))
	}
	iface := ptr.Interface()
	if !iface.IsValid() {
		return capnp.ErrorClient(rpcerr.Failedf("Result is not a capability"))
	}

	// We can't just call Client(), because the CapTable has been cleared; instead,
	// look it up in resultCapTable ourselves:
	capId := int(iface.Capability())
	if capId < 0 || capId >= len(ans.resultCapTable) {
		return capnp.Client{}
	}

	return ans.resultCapTable[capId].AddRef()
}

// Returns whether the client should be treated as local, for the purpose of
// embargoes.
func (c *Conn) isLocalClient(client capnp.Client) bool {
	if (client == capnp.Client{}) {
		return false
	}

	bv := client.State().Brand.Value

	if ic, ok := bv.(*importClient); ok {
		// If the connections are different, we must be proxying
		// it, so as far as this connection is concerned, it lives
		// on our side.
		return ic.c != c
	}

	if pc, ok := bv.(capnp.PipelineClient); ok {
		// Same logic re: proxying as with imports:
		if q, ok := c.getAnswerQuestion(pc.Answer()); ok {
			return q.c != c
		}
	}

	if _, ok := bv.(error); ok {
		// Returned by capnp.ErrorClient. No need to treat this as
		// local; all methods will just return the error anyway,
		// so violating E-order will have no effect on the results.
		return false
	}

	return true
}

// recvPayload extracts the content pointer after populating the
// message's capability table.  It also returns the set of indices in
// the capability table that represent capabilities in the local vat.
//
// The caller must be holding onto c.mu.
func (c *Conn) recvPayload(payload rpccp.Payload) (_ capnp.Ptr, locals uintSet, _ error) {
	if !payload.IsValid() {
		// null pointer; in this case we can treat the cap table as being empty
		// and just return.
		return capnp.Ptr{}, nil, nil
	}
	if payload.Message().CapTable != nil {
		// RecvMessage likely violated its invariant.
		return capnp.Ptr{}, nil, rpcerr.Failedf("read payload: %w", ErrCapTablePopulated)
	}
	p, err := payload.Content()
	if err != nil {
		return capnp.Ptr{}, nil, rpcerr.Failedf("read payload: %w", err)
	}
	ptab, err := payload.CapTable()
	if err != nil {
		// Don't allow unreadable capability table to stop other results,
		// just present an empty capability table.
		c.er.ReportError(fmt.Errorf("read payload: capability table: %w", err))
		return p, nil, nil
	}
	mtab := make([]capnp.Client, ptab.Len())
	for i := 0; i < ptab.Len(); i++ {
		var err error
		mtab[i], err = c.recvCap(ptab.At(i))
		if err != nil {
			releaseList(mtab[:i]).release()
			return capnp.Ptr{}, nil, rpcerr.Annotate(err, fmt.Sprintf("read payload: capability %d", i))
		}
		if c.isLocalClient(mtab[i]) {
			locals.add(uint(i))
		}
	}
	payload.Message().CapTable = mtab
	return p, locals, nil
}

func (c *Conn) handleRelease(ctx context.Context, id exportID, count uint32) error {
	c.mu.Lock()
	client, err := c.releaseExport(id, count)
	c.mu.Unlock()
	if err != nil {
		return rpcerr.Annotate(err, "incoming release")
	}
	client.Release() // no-ops for nil
	return nil
}

func (c *Conn) handleDisembargo(ctx context.Context, d rpccp.Disembargo, release capnp.ReleaseFunc) error {
	dtarget, err := d.Target()
	if err != nil {
		release()
		return rpcerr.Failedf("incoming disembargo: read target: %w", err)
	}

	var tgt parsedMessageTarget
	if err := parseMessageTarget(&tgt, dtarget); err != nil {
		release()
		return rpcerr.Annotate(err, "incoming disembargo")
	}

	switch d.Context().Which() {
	case rpccp.Disembargo_context_Which_receiverLoopback:
		defer release()

		id := embargoID(d.Context().ReceiverLoopback())
		c.mu.Lock()
		e := c.findEmbargo(id)
		if e == nil {
			c.mu.Unlock()
			return rpcerr.Failedf("incoming disembargo: received sender loopback for unknown ID %d", id)
		}
		// TODO(soon): verify target matches the right import.
		c.embargoes[id] = nil
		c.embargoID.remove(uint32(id))
		c.mu.Unlock()
		e.lift()

	case rpccp.Disembargo_context_Which_senderLoopback:
		var (
			imp    *importClient
			client capnp.Client
		)

		syncutil.With(&c.mu, func() {
			if tgt.which != rpccp.MessageTarget_Which_promisedAnswer {
				err = rpcerr.Failedf("incoming disembargo: sender loopback: target is not a promised answer")
				return
			}

			ans := c.answers[tgt.promisedAnswer]
			if ans == nil {
				err = rpcerr.Failedf("incoming disembargo: unknown answer ID %d", tgt.promisedAnswer)
				return
			}
			if ans.flags&returnSent == 0 {
				err = rpcerr.Failedf("incoming disembargo: answer ID %d has not sent return", tgt.promisedAnswer)
				return
			}

			if ans.err != nil {
				err = rpcerr.Failedf("incoming disembargo: answer ID %d returned exception", tgt.promisedAnswer)
				return
			}

			var content capnp.Ptr
			if content, err = ans.results.Content(); err != nil {
				err = rpcerr.Failedf("incoming disembargo: read answer ID %d: %v", tgt.promisedAnswer, err)
				return
			}

			var ptr capnp.Ptr
			if ptr, err = capnp.Transform(content, tgt.transform); err != nil {
				err = rpcerr.Failedf("incoming disembargo: read answer ID %d: %v", tgt.promisedAnswer, err)
				return
			}

			iface := ptr.Interface()
			if !iface.IsValid() || int64(iface.Capability()) >= int64(len(ans.resultCapTable)) {
				err = rpcerr.Failedf("incoming disembargo: sender loopback requested on a capability that is not an import")
				return
			}

			client := ans.resultCapTable[iface.Capability()] //.AddRef()

			var ok bool
			syncutil.Without(&c.mu, func() {
				imp, ok = client.State().Brand.Value.(*importClient)
			})

			if !ok || imp.c != c {
				client.Release()
				err = rpcerr.Failedf("incoming disembargo: sender loopback requested on a capability that is not an import")
				return
			}

			// TODO(maybe): check generation?
		})

		if err != nil {
			release()
			return err
		}

		// Since this Cap'n Proto RPC implementation does not send imports
		// unless they are fully dequeued, we can just immediately loop back.
		id := d.Context().SenderLoopback()
		c.sendMessage(func(m rpccp.Message) error {
			defer release()
			defer client.Release()

			d, err := m.NewDisembargo()
			if err != nil {
				return err
			}

			tgt, err := d.NewTarget()
			if err != nil {
				return err
			}

			tgt.SetImportedCap(uint32(imp.id))
			d.Context().SetReceiverLoopback(id)
			return nil

		}, func(err error) {
			c.er.ReportError(rpcerr.Annotatef(err, "incoming disembargo: send receiver loopback"))
		})

	default:
		c.er.ReportError(fmt.Errorf("incoming disembargo: context %v not implemented", d.Context().Which()))
		c.sendMessage(func(m rpccp.Message) (err error) {
			defer release()

			if m, err = m.NewUnimplemented(); err == nil {
				err = m.SetDisembargo(d)
			}

			return
		}, func(err error) {
			c.er.ReportError(rpcerr.Annotate(err, "incoming disembargo: send unimplemented"))
		})
	}

	return nil
}

// startTask increments c.tasks if c is not shutting down.
// It returns whether c.tasks was incremented.
//
// The caller must be holding onto c.mu.
func (c *Conn) startTask() (ok bool) {
	if c.bgctx.Err() == nil {
		c.tasks.Add(1)
		ok = true
	}

	return
}

// sendMessage creates a new message on the transport, calls f to
// populate its fields, and enqueues it on the outbound queue.
// When f returns, the message MUST have a nil cap table.
//
// If callback != nil, it will be called by the send gouroutine
// with the error value returned by the send operation.  If this
// error is nil, the message was successfully sent.
//
// The caller MUST hold c.mu.  The callback will be called without
// holding c.mu.  Callers of sendMessage MAY wish to reacquire the
// c.mu within the callback.
func (c *Conn) sendMessage(f func(rpccp.Message) error, callback func(error)) {
	msg, send, release, err := c.transport.NewMessage()

	// If errors happen when allocating or building the message, set up dummy send/release
	// functions so the error handling logic in callback() runs as normal:
	if err != nil {
		release = func() {}
		send = func() error {
			return rpcerr.Failedf("create message: %w", err)
		}
	} else if err = f(msg); err != nil {
		send = func() error {
			return rpcerr.Failedf("build message: %w", err)
		}
	}

	c.sender.Send(asyncSend{
		release:  release,
		send:     send,
		callback: callback,
	})
}

// reader reads messages from the transport in a loop, and send them down the
// 'in' channel, until the context is canceled or an error occurs. The first
// time RecvMessage() returns an error, its results will still be sent on the
// channel.
func reader(ctx context.Context, in chan<- incomingMessage, t transport.Transport) {
	for {
		msg, release, err := t.RecvMessage(ctx)
		incoming := incomingMessage{
			msg:     msg,
			release: release,
			err:     err,
		}
		select {
		case <-ctx.Done():
			return
		case in <- incoming:
		}
		if err != nil {
			return
		}
	}
}

// An incomingMessage bundles the reutrn values of Transport.RecvMessage.
type incomingMessage struct {
	msg     rpccp.Message
	release capnp.ReleaseFunc
	err     error
}

type asyncSend struct {
	send     func() error
	callback func(error)
	release  capnp.ReleaseFunc
}

func (as asyncSend) Abort(err error) {
	defer as.release()

	if as.callback != nil {
		as.callback(rpcerr.Disconnected(err))
	}
}

func (as asyncSend) Send() {
	defer as.release()

	if err := as.send(); as.callback != nil {
		if err != nil {
			err = rpcerr.Failedf("send message: %w", err)
		}

		as.callback(err)
	}
}<|MERGE_RESOLUTION|>--- conflicted
+++ resolved
@@ -460,9 +460,6 @@
 	go reader(ctx, incoming, c.transport)
 
 	for {
-<<<<<<< HEAD
-		recv, release, err := c.transport.RecvMessage()
-=======
 		var (
 			recv    rpccp.Message
 			release capnp.ReleaseFunc
@@ -477,7 +474,6 @@
 			err = in.err
 		}
 
->>>>>>> c13a5b88
 		if err != nil {
 			return err
 		}
@@ -1507,7 +1503,7 @@
 // channel.
 func reader(ctx context.Context, in chan<- incomingMessage, t transport.Transport) {
 	for {
-		msg, release, err := t.RecvMessage(ctx)
+		msg, release, err := t.RecvMessage()
 		incoming := incomingMessage{
 			msg:     msg,
 			release: release,

--- conflicted
+++ resolved
@@ -241,19 +241,11 @@
 		m.CapTable = nil
 		return failedf("place arguments: %w", err)
 	}
-<<<<<<< HEAD
-	clients, states := extractCapTable(m)
+	clients := extractCapTable(m)
 	syncutil.With(&c.mu, func() {
 		// TODO(soon): save param refs
-		_, err = c.fillPayloadCapTable(payload, clients, states)
-	})
-=======
-	clients := extractCapTable(m)
-	c.mu.Lock()
-	// TODO(soon): save param refs
-	_, err = c.fillPayloadCapTable(payload, clients)
-	c.mu.Unlock()
->>>>>>> 9b2b31ed
+		_, err = c.fillPayloadCapTable(payload, clients)
+	})
 	releaseList(clients).release()
 	if err != nil {
 		return annotate(err, "build call message")

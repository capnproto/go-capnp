package capnp

import (
	"bytes"
<<<<<<< HEAD
	"errors"
=======
	"encoding/binary"
>>>>>>> 243bfedb
	"fmt"
	"testing"
)

func TestSegmentInBounds(t *testing.T) {
	tests := []struct {
		n    int
		addr Address
		ok   bool
	}{
		{0, 0, false},
		{0, 1, false},
		{0, 2, false},
		{1, 0, true},
		{1, 1, false},
		{1, 2, false},
		{2, 0, true},
		{2, 1, true},
		{2, 2, false},
	}
	for _, test := range tests {
		seg := &Segment{data: make([]byte, test.n)}
		if ok := seg.inBounds(test.addr); ok != test.ok {
			t.Errorf("&Segment{data: make([]byte, %d)}.inBounds(%#v) = %t; want %t", test.n, test.addr, ok, test.ok)
		}
	}
}

func TestSegmentRegionInBounds(t *testing.T) {
	tests := []struct {
		n    int
		addr Address
		sz   Size
		ok   bool
	}{
		{0, 0, 0, true}, // zero-sized region <= len is okay
		{0, 0, 1, false},
		{0, 1, 0, false},
		{0, 1, 1, false},
		{1, 0, 0, true},
		{1, 0, 1, true},
		{1, 1, 0, true},
		{1, 1, 1, false},
		{2, 0, 0, true},
		{2, 0, 1, true},
		{2, 0, 2, true},
		{2, 0, 3, false},
		{2, 1, 0, true},
		{2, 1, 1, true},
		{2, 1, 2, false},
		{2, 1, 3, false},
		{2, 2, 0, true},
		{2, 2, 1, false},
	}
	for _, test := range tests {
		seg := &Segment{data: make([]byte, test.n)}
		if ok := seg.regionInBounds(test.addr, test.sz); ok != test.ok {
			t.Errorf("&Segment{data: make([]byte, %d)}.regionInBounds(%#v, %#v) = %t; want %t", test.n, test.addr, test.sz, ok, test.ok)
		}
	}
}

func TestSegmentReadUint8(t *testing.T) {
	tests := []struct {
		data   []byte
		addr   Address
		val    uint8
		panics bool
	}{
		{data: []byte{}, addr: 0, panics: true},
		{data: []byte{42}, addr: 0, val: 42},
		{data: []byte{42}, addr: 1, panics: true},
		{data: []byte{1, 42, 2}, addr: 0, val: 1},
		{data: []byte{1, 42, 2}, addr: 1, val: 42},
		{data: []byte{1, 42, 2}, addr: 2, val: 2},
		{data: []byte{1, 42, 2}, addr: 3, panics: true},
	}
	for _, test := range tests {
		seg := &Segment{data: test.data}
		var val uint8
		err := catchPanic(func() {
			val = seg.readUint8(test.addr)
		})
		if err != nil {
			if !test.panics {
				t.Errorf("&Segment{data: % x}.readUint8(%v) unexpected panic: %v", test.data, test.addr, err)
			}
			continue
		}
		if test.panics {
			t.Errorf("&Segment{data: % x}.readUint8(%v) did not panic as expected", test.data, test.addr)
			continue
		}
		if val != test.val {
			t.Errorf("&Segment{data: % x}.readUint8(%v) = %#x; want %#x", test.data, test.addr, val, test.val)
		}
	}
}

func TestSegmentReadUint16(t *testing.T) {
	tests := []struct {
		data   []byte
		addr   Address
		val    uint16
		panics bool
	}{
		{data: []byte{}, addr: 0, panics: true},
		{data: []byte{0x00}, addr: 0, panics: true},
		{data: []byte{0x00, 0x00}, addr: 0, val: 0},
		{data: []byte{0x01, 0x00}, addr: 0, val: 1},
		{data: []byte{0x34, 0x12}, addr: 0, val: 0x1234},
		{data: []byte{0x34, 0x12, 0x56}, addr: 0, val: 0x1234},
		{data: []byte{0x34, 0x12, 0x56}, addr: 1, val: 0x5612},
		{data: []byte{0x34, 0x12, 0x56}, addr: 2, panics: true},
	}
	for _, test := range tests {
		seg := &Segment{data: test.data}
		var val uint16
		err := catchPanic(func() {
			val = seg.readUint16(test.addr)
		})
		if err != nil {
			if !test.panics {
				t.Errorf("&Segment{data: % x}.readUint16(%v) unexpected panic: %v", test.data, test.addr, err)
			}
			continue
		}
		if test.panics {
			t.Errorf("&Segment{data: % x}.readUint16(%v) did not panic as expected", test.data, test.addr)
			continue
		}
		if val != test.val {
			t.Errorf("&Segment{data: % x}.readUint16(%v) = %#x; want %#x", test.data, test.addr, val, test.val)
		}
	}
}

func TestSegmentReadUint32(t *testing.T) {
	tests := []struct {
		data   []byte
		addr   Address
		val    uint32
		panics bool
	}{
		{data: []byte{}, addr: 0, panics: true},
		{data: []byte{0x00}, addr: 0, panics: true},
		{data: []byte{0x00, 0x00}, addr: 0, panics: true},
		{data: []byte{0x00, 0x00, 0x00}, addr: 0, panics: true},
		{data: []byte{0x00, 0x00, 0x00, 0x00}, addr: 0, val: 0},
		{data: []byte{0x78, 0x56, 0x34, 0x12}, addr: 0, val: 0x12345678},
		{data: []byte{0xff, 0x78, 0x56, 0x34, 0x12, 0xff}, addr: 1, val: 0x12345678},
		{data: []byte{0xff, 0x78, 0x56, 0x34, 0x12, 0xff}, addr: 2, val: 0xff123456},
		{data: []byte{0xff, 0x78, 0x56, 0x34, 0x12, 0xff}, addr: 3, panics: true},
	}
	for _, test := range tests {
		seg := &Segment{data: test.data}
		var val uint32
		err := catchPanic(func() {
			val = seg.readUint32(test.addr)
		})
		if err != nil {
			if !test.panics {
				t.Errorf("&Segment{data: % x}.readUint32(%v) unexpected panic: %v", test.data, test.addr, err)
			}
			continue
		}
		if test.panics {
			t.Errorf("&Segment{data: % x}.readUint32(%v) did not panic as expected", test.data, test.addr)
			continue
		}
		if val != test.val {
			t.Errorf("&Segment{data: % x}.readUint32(%v) = %#x; want %#x", test.data, test.addr, val, test.val)
		}
	}
}

func TestSegmentReadUint64(t *testing.T) {
	tests := []struct {
		data   []byte
		addr   Address
		val    uint64
		panics bool
	}{
		{data: []byte{}, addr: 0, panics: true},
		{data: []byte{0x00}, addr: 0, panics: true},
		{data: []byte{0x00, 0x00}, addr: 0, panics: true},
		{data: []byte{0x00, 0x00, 0x00}, addr: 0, panics: true},
		{data: []byte{0x00, 0x00, 0x00, 0x00}, addr: 0, panics: true},
		{data: []byte{0x00, 0x00, 0x00, 0x00, 0x00}, addr: 0, panics: true},
		{data: []byte{0x00, 0x00, 0x00, 0x00, 0x00, 0x00}, addr: 0, panics: true},
		{data: []byte{0x00, 0x00, 0x00, 0x00, 0x00, 0x00, 0x00}, addr: 0, panics: true},
		{data: []byte{0x00, 0x00, 0x00, 0x00, 0x00, 0x00, 0x00, 0x00}, addr: 0, val: 0},
		{data: []byte{0xef, 0xcd, 0xab, 0x89, 0x67, 0x45, 0x23, 0x01}, addr: 0, val: 0x0123456789abcdef},
		{data: []byte{0xff, 0xef, 0xcd, 0xab, 0x89, 0x67, 0x45, 0x23, 0x01, 0xff}, addr: 0, val: 0x23456789abcdefff},
		{data: []byte{0xff, 0xef, 0xcd, 0xab, 0x89, 0x67, 0x45, 0x23, 0x01, 0xff}, addr: 1, val: 0x0123456789abcdef},
		{data: []byte{0xff, 0xef, 0xcd, 0xab, 0x89, 0x67, 0x45, 0x23, 0x01, 0xff}, addr: 2, val: 0xff0123456789abcd},
		{data: []byte{0xff, 0xef, 0xcd, 0xab, 0x89, 0x67, 0x45, 0x23, 0x01, 0xff}, addr: 3, panics: true},
	}
	for _, test := range tests {
		seg := &Segment{data: test.data}
		var val uint64
		err := catchPanic(func() {
			val = seg.readUint64(test.addr)
		})
		if err != nil {
			if !test.panics {
				t.Errorf("&Segment{data: % x}.readUint64(%v) unexpected panic: %v", test.data, test.addr, err)
			}
			continue
		}
		if test.panics {
			t.Errorf("&Segment{data: % x}.readUint64(%v) did not panic as expected", test.data, test.addr)
			continue
		}
		if val != test.val {
			t.Errorf("&Segment{data: % x}.readUint64(%v) = %#x; want %#x", test.data, test.addr, val, test.val)
		}
	}
}

func TestSegmentWriteUint8(t *testing.T) {
	tests := []struct {
		data   []byte
		addr   Address
		val    uint8
		out    []byte
		panics bool
	}{
		{
			data:   []byte{},
			addr:   0,
			val:    0,
			panics: true,
		},
		{
			data: []byte{1},
			addr: 0,
			val:  42,
			out:  []byte{42},
		},
		{
			data:   []byte{42},
			addr:   1,
			val:    1,
			panics: true,
		},
		{
			data: []byte{1, 2, 3},
			addr: 0,
			val:  0xff,
			out:  []byte{0xff, 2, 3},
		},
		{
			data: []byte{1, 2, 3},
			addr: 1,
			val:  0xff,
			out:  []byte{1, 0xff, 3},
		},
		{
			data: []byte{1, 2, 3},
			addr: 2,
			val:  0xff,
			out:  []byte{1, 2, 0xff},
		},
		{
			data:   []byte{1, 2, 3},
			addr:   3,
			val:    0xff,
			panics: true,
		},
	}
	for _, test := range tests {
		out := make([]byte, len(test.data))
		copy(out, test.data)
		seg := &Segment{data: out}
		err := catchPanic(func() {
			seg.writeUint8(test.addr, test.val)
		})
		if err != nil {
			if !test.panics {
				t.Errorf("&Segment{data: % x}.writeUint8(%v, %#x) unexpected panic: %v", test.data, test.addr, test.val, err)
			}
			continue
		}
		if test.panics {
			t.Errorf("&Segment{data: % x}.writeUint8(%v, %#x) did not panic as expected", test.data, test.addr, test.val)
			continue
		}
		if !bytes.Equal(out, test.out) {
			t.Errorf("data after &Segment{data: % x}.writeUint8(%v, %#x) = % x; want % x", test.data, test.addr, test.val, out, test.out)
		}
	}
}

func TestSegmentWriteUint16(t *testing.T) {
	tests := []struct {
		data   []byte
		addr   Address
		val    uint16
		out    []byte
		panics bool
	}{
		{
			data:   []byte{},
			addr:   0,
			val:    0,
			panics: true,
		},
		{
			data: []byte{1, 2, 3, 4},
			addr: 1,
			val:  0x1234,
			out:  []byte{1, 0x34, 0x12, 4},
		},
	}
	for _, test := range tests {
		out := make([]byte, len(test.data))
		copy(out, test.data)
		seg := &Segment{data: out}
		err := catchPanic(func() {
			seg.writeUint16(test.addr, test.val)
		})
		if err != nil {
			if !test.panics {
				t.Errorf("&Segment{data: % x}.writeUint16(%v, %#x) unexpected panic: %v", test.data, test.addr, test.val, err)
			}
			continue
		}
		if test.panics {
			t.Errorf("&Segment{data: % x}.writeUint16(%v, %#x) did not panic as expected", test.data, test.addr, test.val)
			continue
		}
		if !bytes.Equal(out, test.out) {
			t.Errorf("data after &Segment{data: % x}.writeUint16(%v, %#x) = % x; want % x", test.data, test.addr, test.val, out, test.out)
		}
	}
}

func TestSegmentWriteUint32(t *testing.T) {
	tests := []struct {
		data   []byte
		addr   Address
		val    uint32
		out    []byte
		panics bool
	}{
		{
			data:   []byte{},
			addr:   0,
			val:    0,
			panics: true,
		},
		{
			data: []byte{1, 2, 3, 4, 5, 6},
			addr: 1,
			val:  0x01234567,
			out:  []byte{1, 0x67, 0x45, 0x23, 0x01, 6},
		},
	}
	for _, test := range tests {
		out := make([]byte, len(test.data))
		copy(out, test.data)
		seg := &Segment{data: out}
		err := catchPanic(func() {
			seg.writeUint32(test.addr, test.val)
		})
		if err != nil {
			if !test.panics {
				t.Errorf("&Segment{data: % x}.writeUint32(%v, %#x) unexpected panic: %v", test.data, test.addr, test.val, err)
			}
			continue
		}
		if test.panics {
			t.Errorf("&Segment{data: % x}.writeUint32(%v, %#x) did not panic as expected", test.data, test.addr, test.val)
			continue
		}
		if !bytes.Equal(out, test.out) {
			t.Errorf("data after &Segment{data: % x}.writeUint32(%v, %#x) = % x; want % x", test.data, test.addr, test.val, out, test.out)
		}
	}
}

func TestSegmentWriteUint64(t *testing.T) {
	tests := []struct {
		data   []byte
		addr   Address
		val    uint64
		out    []byte
		panics bool
	}{
		{
			data:   []byte{},
			addr:   0,
			val:    0,
			panics: true,
		},
		{
			data: []byte{1, 2, 3, 4, 5, 6, 7, 8, 9, 10},
			addr: 1,
			val:  0x0123456789abcdef,
			out:  []byte{1, 0xef, 0xcd, 0xab, 0x89, 0x67, 0x45, 0x23, 0x01, 10},
		},
	}
	for _, test := range tests {
		out := make([]byte, len(test.data))
		copy(out, test.data)
		seg := &Segment{data: out}
		err := catchPanic(func() {
			seg.writeUint64(test.addr, test.val)
		})
		if err != nil {
			if !test.panics {
				t.Errorf("&Segment{data: % x}.writeUint64(%v, %#x) unexpected panic: %v", test.data, test.addr, test.val, err)
			}
			continue
		}
		if test.panics {
			t.Errorf("&Segment{data: % x}.writeUint64(%v, %#x) did not panic as expected", test.data, test.addr, test.val)
			continue
		}
		if !bytes.Equal(out, test.out) {
			t.Errorf("data after &Segment{data: % x}.writeUint64(%v, %#x) = % x; want % x", test.data, test.addr, test.val, out, test.out)
		}
	}
}

func TestSetPtrCopyListMember(t *testing.T) {
	_, seg, err := NewMessage(SingleSegment(nil))
	if err != nil {
		t.Fatal("NewMessage:", err)
	}
	root, err := NewRootStruct(seg, ObjectSize{PointerCount: 2})
	if err != nil {
		t.Fatal("NewRootStruct:", err)
	}
	plist, err := NewCompositeList(seg, ObjectSize{PointerCount: 1}, 1)
	if err != nil {
		t.Fatal("NewCompositeList:", err)
	}
	if err := root.SetPtr(0, plist.ToPtr()); err != nil {
		t.Fatal("root.SetPtr(0, plist):", err)
	}
	sub, err := NewStruct(seg, ObjectSize{DataSize: 8})
	if err != nil {
		t.Fatal("NewStruct:", err)
	}
	sub.SetUint64(0, 42)
	pl0 := plist.Struct(0)
	if err := pl0.SetPtr(0, sub.ToPtr()); err != nil {
		t.Fatal("pl0.SetPtr(0, sub.ToPtr()):", err)
	}

	if err := root.SetPtr(1, pl0.ToPtr()); err != nil {
		t.Error("root.SetPtr(1, pl0):", err)
	}

	p1, err := root.Ptr(1)
	if err != nil {
		t.Error("root.Ptr(1):", err)
	}
	s1 := p1.Struct()
	if !s1.IsValid() {
		t.Error("root.Ptr(1) is not a valid struct")
	}
	if SamePtr(s1.ToPtr(), pl0.ToPtr()) {
		t.Error("list member not copied; points to same object")
	}
	s1p0, err := s1.Ptr(0)
	if err != nil {
		t.Error("root.Ptr(1).Struct().Ptr(0):", err)
	}
	s1s0 := s1p0.Struct()
	if !s1s0.IsValid() {
		t.Error("root.Ptr(1).Struct().Ptr(0) is not a valid struct")
	}
	if SamePtr(s1s0.ToPtr(), sub.ToPtr()) {
		t.Error("sub-object not copied; points to same object")
	}
	if got := s1s0.Uint64(0); got != 42 {
		t.Errorf("sub-object data = %d; want 42", got)
	}
}

<<<<<<< HEAD
func TestEqual(t *testing.T) {
	msg, seg, _ := NewMessage(SingleSegment(nil))
	emptyStruct1, _ := NewStruct(seg, ObjectSize{})
	emptyStruct2, _ := NewStruct(seg, ObjectSize{})
	zeroStruct1, _ := NewStruct(seg, ObjectSize{DataSize: 8, PointerCount: 1})
	zeroStruct2, _ := NewStruct(seg, ObjectSize{DataSize: 8, PointerCount: 1})
	structA1, _ := NewStruct(seg, ObjectSize{DataSize: 16, PointerCount: 1})
	structA1.SetUint32(0, 0xdeadbeef)
	subA1, _ := NewStruct(seg, ObjectSize{DataSize: 8})
	subA1.SetUint32(0, 0x0cafefe0)
	structA1.SetPtr(0, subA1.ToPtr())
	structA2, _ := NewStruct(seg, ObjectSize{DataSize: 16, PointerCount: 1})
	structA2.SetUint32(0, 0xdeadbeef)
	subA2, _ := NewStruct(seg, ObjectSize{DataSize: 8})
	subA2.SetUint32(0, 0x0cafefe0)
	structA2.SetPtr(0, subA2.ToPtr())
	structB, _ := NewStruct(seg, ObjectSize{DataSize: 8, PointerCount: 2})
	structB.SetUint32(0, 0xdeadbeef)
	subB, _ := NewStruct(seg, ObjectSize{DataSize: 8})
	subB.SetUint32(0, 0x0cafefe0)
	structB.SetPtr(0, subB.ToPtr())
	structB.SetPtr(1, emptyStruct1.ToPtr())
	structC, _ := NewStruct(seg, ObjectSize{DataSize: 16, PointerCount: 1})
	structC.SetUint32(0, 0xfeed1234)
	subC, _ := NewStruct(seg, ObjectSize{DataSize: 8})
	subC.SetUint32(0, 0x0cafefe0)
	structC.SetPtr(0, subA2.ToPtr())
	structD, _ := NewStruct(seg, ObjectSize{DataSize: 16, PointerCount: 1})
	structD.SetUint32(0, 0xdeadbeef)
	subD, _ := NewStruct(seg, ObjectSize{DataSize: 8})
	subD.SetUint32(0, 0x12345678)
	structD.SetPtr(0, subD.ToPtr())
	emptyStructList1, _ := NewCompositeList(seg, ObjectSize{DataSize: 8, PointerCount: 1}, 0)
	emptyStructList2, _ := NewCompositeList(seg, ObjectSize{DataSize: 8, PointerCount: 1}, 0)
	emptyInt32List, _ := NewInt32List(seg, 0)
	emptyFloat32List, _ := NewFloat32List(seg, 0)
	emptyFloat64List, _ := NewFloat64List(seg, 0)
	list123Int, _ := NewInt32List(seg, 3)
	list123Int.Set(0, 1)
	list123Int.Set(1, 2)
	list123Int.Set(2, 3)
	list12Int, _ := NewInt32List(seg, 2)
	list12Int.Set(0, 1)
	list12Int.Set(1, 2)
	list456Int, _ := NewInt32List(seg, 3)
	list456Int.Set(0, 4)
	list456Int.Set(1, 5)
	list456Int.Set(2, 6)
	list123Struct, _ := NewCompositeList(seg, ObjectSize{DataSize: 8}, 3)
	list123Struct.Struct(0).SetUint32(0, 1)
	list123Struct.Struct(1).SetUint32(0, 2)
	list123Struct.Struct(2).SetUint32(0, 3)
	list12Struct, _ := NewCompositeList(seg, ObjectSize{DataSize: 8}, 2)
	list12Struct.Struct(0).SetUint32(0, 1)
	list12Struct.Struct(1).SetUint32(0, 2)
	list456Struct, _ := NewCompositeList(seg, ObjectSize{DataSize: 8}, 3)
	list456Struct.Struct(0).SetUint32(0, 4)
	list456Struct.Struct(1).SetUint32(0, 5)
	list456Struct.Struct(2).SetUint32(0, 6)
	plistA1, _ := NewPointerList(seg, 1)
	plistA1.Set(0, structA1.ToPtr())
	plistA2, _ := NewPointerList(seg, 1)
	plistA2.Set(0, structA2.ToPtr())
	plistB, _ := NewPointerList(seg, 1)
	plistB.Set(0, structB.ToPtr())
	ec := ErrorClient(errors.New("boo"))
	msg.CapTable = []*Client{
		0: ec,
		1: ec,
		2: ErrorClient(errors.New("another boo")),
		3: nil,
		4: nil,
	}
	iface1 := NewInterface(seg, 0)
	iface2 := NewInterface(seg, 1)
	ifaceAlt := NewInterface(seg, 2)
	ifaceMissing1 := NewInterface(seg, 3)
	ifaceMissing2 := NewInterface(seg, 4)
	ifaceOOB1 := NewInterface(seg, 5)
	ifaceOOB2 := NewInterface(seg, 6)

	tests := []struct {
		name   string
		p1, p2 Ptr
		equal  bool
	}{

		// Structs
		{"EmptyStruct_EmptyStruct", emptyStruct1.ToPtr(), emptyStruct2.ToPtr(), true},
		{"EmptyStruct_ZeroStruct", emptyStruct1.ToPtr(), zeroStruct2.ToPtr(), true},
		{"ZeroStruct_ZeroStruct", zeroStruct1.ToPtr(), zeroStruct2.ToPtr(), true},
		{"EmptyStruct_StructA", emptyStruct1.ToPtr(), structA1.ToPtr(), false},
		{"StructA_EmptyStruct", structA1.ToPtr(), emptyStruct1.ToPtr(), false},
		{"StructA1_StructA1", structA1.ToPtr(), structA1.ToPtr(), true},
		{"StructA1_StructA2", structA1.ToPtr(), structA2.ToPtr(), true},
		{"StructA2_StructA1", structA2.ToPtr(), structA1.ToPtr(), true},
		{"StructA_StructB", structA1.ToPtr(), structB.ToPtr(), false},
		{"StructB_StructA", structB.ToPtr(), structA1.ToPtr(), false},
		{"StructA_StructC", structA1.ToPtr(), structC.ToPtr(), false},
		{"StructC_StructA", structC.ToPtr(), structA1.ToPtr(), false},
		{"StructA_StructD", structA1.ToPtr(), structD.ToPtr(), false},
		{"StructD_StructA", structD.ToPtr(), structA1.ToPtr(), false},

		// Lists
		{"EmptyStructList_EmptyStructList", emptyStructList1.ToPtr(), emptyStructList2.ToPtr(), true},
		{"EmptyInt32List_EmptyFloat32List", emptyInt32List.ToPtr(), emptyFloat32List.ToPtr(), true}, // identical on wire
		{"EmptyInt32List_EmptyFloat64List", emptyInt32List.ToPtr(), emptyFloat64List.ToPtr(), false},
		{"List123Int_List456Int", list123Int.ToPtr(), list456Int.ToPtr(), false},
		{"List123Struct_List456Struct", list123Struct.ToPtr(), list456Struct.ToPtr(), false},
		{"List123Int_List123Struct", list123Int.ToPtr(), list123Struct.ToPtr(), true},
		{"List123Struct_List123Int", list123Struct.ToPtr(), list123Int.ToPtr(), true},
		{"List123Int_List12Int", list123Int.ToPtr(), list12Int.ToPtr(), false},
		{"List123Struct_List12Struct", list123Struct.ToPtr(), list12Struct.ToPtr(), false},
		{"PointerListA1_PointerListA2", plistA1.ToPtr(), plistA2.ToPtr(), true},
		{"PointerListA2_PointerListA1", plistA2.ToPtr(), plistA1.ToPtr(), true},
		{"PointerListA_PointerListB", plistA1.ToPtr(), plistB.ToPtr(), false},
		{"PointerListB_PointerListA", plistB.ToPtr(), plistA1.ToPtr(), false},

		// Interfaces
		{"InterfaceA1_InterfaceA1", iface1.ToPtr(), iface1.ToPtr(), true},
		{"InterfaceA1_InterfaceA2", iface1.ToPtr(), iface2.ToPtr(), true},
		{"InterfaceA_InterfaceB", iface1.ToPtr(), ifaceAlt.ToPtr(), false},
		{"InterfaceMissingCap_Null", ifaceMissing1.ToPtr(), Ptr{}, false},
		{"InterfaceMissingCap_InterfaceMissingCap", ifaceMissing1.ToPtr(), ifaceMissing2.ToPtr(), true},
		{"InterfaceOOB1_InterfaceOOB1", ifaceOOB1.ToPtr(), ifaceOOB1.ToPtr(), true},
		{"InterfaceOOB1_InterfaceOOB2", ifaceOOB1.ToPtr(), ifaceOOB2.ToPtr(), false},
		{"InterfaceOOB_InterfaceMissingCap", ifaceOOB1.ToPtr(), ifaceMissing1.ToPtr(), false},

		// Null
		{"Null_Null", Ptr{}, Ptr{}, true},
		{"EmptyStruct_Null", emptyStruct1.ToPtr(), Ptr{}, false},
		{"Null_EmptyStruct", Ptr{}, emptyStruct1.ToPtr(), false},
		{"Null_EmptyStructList", Ptr{}, emptyStructList1.ToPtr(), false},
		{"EmptyStructList_Null", emptyStructList1.ToPtr(), Ptr{}, false},
		{"Interface_Null", iface1.ToPtr(), Ptr{}, false},
		{"Null_Interface", Ptr{}, iface1.ToPtr(), false},

		// Misc combinations that shouldn't be equal.
		{"EmptyStruct_EmptyList", emptyStruct1.ToPtr(), emptyStructList1.ToPtr(), false},
		{"EmptyStruct_InterfaceA", emptyStruct1.ToPtr(), iface1.ToPtr(), false},
		{"EmptyList_InterfaceA", emptyStructList1.ToPtr(), iface1.ToPtr(), false},
	}
	for _, test := range tests {
		t.Run(test.name, func(t *testing.T) {
			got, err := Equal(test.p1, test.p2)
			if err != nil {
				t.Fatal(err)
			}
			if got != test.equal {
				if got {
					t.Error("p1 equals p2; want not equal")
				} else {
					t.Error("p1 does not equal p2; want equal")
				}
			}
		})
=======
func TestSetPtrToZeroSizeStruct(t *testing.T) {
	_, seg, err := NewMessage(SingleSegment(nil))
	if err != nil {
		t.Fatal("NewMessage:", err)
	}
	root, err := NewRootStruct(seg, ObjectSize{PointerCount: 1})
	if err != nil {
		t.Fatal("NewRootStruct:", err)
	}
	sub, err := NewStruct(seg, ObjectSize{})
	if err != nil {
		t.Fatal("NewStruct:", err)
	}
	if err := root.SetPtr(0, sub.ToPtr()); err != nil {
		t.Fatal("root.SetPtr(0, sub.ToPtr()):", err)
	}
	ptrSlice := seg.Data()[root.off : root.off+8]
	want := []byte{0xfc, 0xff, 0xff, 0xff, 0, 0, 0, 0}
	if !bytes.Equal(ptrSlice, want) {
		t.Errorf("SetPtr wrote % 02x; want % 02x", ptrSlice, want)
	}
}

func TestReadFarPointers(t *testing.T) {
	msg := &Message{
		// an rpc.capnp Message
		Arena: MultiSegment([][]byte{
			// Segment 0
			{
				// Double-far pointer: segment 2, offset 0
				0x06, 0x00, 0x00, 0x00, 0x02, 0x00, 0x00, 0x00,
			},
			// Segment 1
			{
				// (Root) Struct data section
				0x02, 0x00, 0x00, 0x00, 0x00, 0x00, 0x00, 0x00,
				// Struct pointer section
				// Double-far pointer: segment 4, offset 0
				0x06, 0x00, 0x00, 0x00, 0x04, 0x00, 0x00, 0x00,
			},
			// Segment 2
			{
				// Far pointer landing pad: segment 1, offset 0
				0x02, 0x00, 0x00, 0x00, 0x01, 0x00, 0x00, 0x00,
				// Far pointer landing pad tag word: struct with 1 word data and 1 pointer
				0x00, 0x00, 0x00, 0x00, 0x01, 0x00, 0x01, 0x00,
			},
			// Segment 3
			{
				// (Root>0) Struct data section
				0x00, 0x00, 0x00, 0x00, 0x09, 0x00, 0x00, 0x00,
				0xaa, 0x70, 0x65, 0x21, 0xd7, 0x7b, 0x31, 0xa7,
				0x00, 0x00, 0x00, 0x00, 0x00, 0x00, 0x00, 0x00,
				// Struct pointer section
				// Far pointer: segment 4, offset 4
				0x22, 0x00, 0x00, 0x00, 0x04, 0x00, 0x00, 0x00,
				// Far pointer: segment 4, offset 7
				0x3a, 0x00, 0x00, 0x00, 0x04, 0x00, 0x00, 0x00,
				// Null
				0x00, 0x00, 0x00, 0x00, 0x00, 0x00, 0x00, 0x00,
			},
			// Segment 4
			{
				// Far pointer landing pad: segment 3, offset 0
				0x02, 0x00, 0x00, 0x00, 0x03, 0x00, 0x00, 0x00,
				// Far pointer landing pad tag word: struct with 3 word data and 3 pointer
				0x00, 0x00, 0x00, 0x00, 0x03, 0x00, 0x03, 0x00,
				// (Root>0>0) Struct data section
				0x54, 0x00, 0x00, 0x00, 0x00, 0x00, 0x00, 0x00,
				// Struct pointer section
				// Null
				0x00, 0x00, 0x00, 0x00, 0x00, 0x00, 0x00, 0x00,
				// Far pointer landing pad: struct pointer: offset -3, 1 word data, 1 pointer
				0xf4, 0xff, 0xff, 0xff, 0x01, 0x00, 0x01, 0x00,
				// (Root>0>1) Struct pointer section
				// Struct pointer: offset 2, 1 word data
				0x08, 0x00, 0x00, 0x00, 0x01, 0x00, 0x00, 0x00,
				// Null
				0x00, 0x00, 0x00, 0x00, 0x00, 0x00, 0x00, 0x00,
				// Far pointer landing pad: struct pointer: offset -3, 2 pointers
				0xf4, 0xff, 0xff, 0xff, 0x00, 0x00, 0x02, 0x00,
				// (Root>0>1>0) Struct data section
				0x2a, 0x00, 0x00, 0x00, 0x00, 0x00, 0x00, 0x00,
			},
		}),
	}
	rootp, err := msg.RootPtr()
	if err != nil {
		t.Error("RootPtr:", err)
	}
	root := rootp.Struct()
	if root.Uint16(0) != 2 {
		t.Errorf("root.Uint16(0) = %d; want 2", root.Uint16(0))
	}
	callp, err := root.Ptr(0)
	if err != nil {
		t.Error("root.Ptr(0):", err)
	}
	call := callp.Struct()
	targetp, err := call.Ptr(0)
	if err != nil {
		t.Error("root.Ptr(0).Ptr(0):", err)
	}
	if got := targetp.Struct().Uint32(0); got != 84 {
		t.Errorf("root.Ptr(0).Ptr(0).Uint32(0) = %d; want 84", got)
	}
	paramsp, err := call.Ptr(1)
	if err != nil {
		t.Error("root.Ptr(0).Ptr(1):", err)
	}
	contentp, err := paramsp.Struct().Ptr(0)
	if err != nil {
		t.Error("root.Ptr(0).Ptr(1).Ptr(0):", err)
	}
	if got := contentp.Struct().Uint64(0); got != 42 {
		t.Errorf("root.Ptr(0).Ptr(1).Ptr(0).Uint64(0) = %d; want 42", got)
	}
}

func TestWriteFarPointer(t *testing.T) {
	// TODO(someday): run same test with a two-word list

	msg := &Message{
		Arena: MultiSegment([][]byte{
			make([]byte, 8),
			make([]byte, 0, 24),
		}),
	}
	seg1, err := msg.Segment(1)
	if err != nil {
		t.Fatal("msg.Segment(1):", err)
	}
	s, err := NewStruct(seg1, ObjectSize{DataSize: 8, PointerCount: 1})
	if err != nil {
		t.Fatal("NewStruct(msg.Segment(1), ObjectSize{8, 1}):", err)
	}
	if s.Segment() != seg1 {
		t.Fatalf("struct allocated in segment %d", s.Segment().ID())
	}
	if err := msg.SetRootPtr(s.ToPtr()); err != nil {
		t.Error("msg.SetRootPtr(...):", err)
	}
	seg0, err := msg.Segment(0)
	if err != nil {
		t.Fatal("msg.Segment(0):", err)
	}

	root := rawPointer(binary.LittleEndian.Uint64(seg0.Data()))
	if root.pointerType() != farPointer {
		t.Fatalf("root (%#016x) type = %v; want %v (farPointer)", root, root.pointerType(), farPointer)
	}
	if root.farSegment() != 1 {
		t.Fatalf("root points to segment %d; want 1", root.farSegment())
	}
	padAddr := root.farAddress()
	if padAddr > Address(len(seg1.Data())-8) {
		t.Fatalf("root points to out of bounds address %v; size of segment is %d", padAddr, len(seg1.Data()))
	}

	pad := rawPointer(binary.LittleEndian.Uint64(seg1.Data()[padAddr:]))
	if pad.pointerType() != structPointer {
		t.Errorf("landing pad (%#016x) type = %v; want %v (structPointer)", pad, pad.pointerType(), structPointer)
	}
	if got, ok := pad.offset().resolve(padAddr + 8); !ok || got != s.off {
		t.Errorf("landing pad (%#016x @ %v) resolved address = %v, %t; want %v, true", pad, padAddr, got, ok, s.off)
	}
	if got, want := pad.structSize(), (ObjectSize{DataSize: 8, PointerCount: 1}); got != want {
		t.Errorf("landing pad (%#016x) struct size = %v; want %v", pad, got, want)
	}
}

func TestWriteDoubleFarPointer(t *testing.T) {
	// TODO(someday): run same test with a two-word list

	msg := &Message{
		Arena: MultiSegment([][]byte{
			make([]byte, 8),
			make([]byte, 0, 16),
		}),
	}
	seg1, err := msg.Segment(1)
	if err != nil {
		t.Fatal("msg.Segment(1):", err)
	}
	s, err := NewStruct(seg1, ObjectSize{DataSize: 8, PointerCount: 1})
	if err != nil {
		t.Fatal("NewStruct(msg.Segment(1), ObjectSize{8, 1}):", err)
	}
	if s.Segment() != seg1 {
		t.Fatalf("struct allocated in segment %d", s.Segment().ID())
	}
	if err := msg.SetRootPtr(s.ToPtr()); err != nil {
		t.Error("msg.SetRootPtr(...):", err)
	}
	seg0, err := msg.Segment(0)
	if err != nil {
		t.Fatal("msg.Segment(0):", err)
	}

	root := rawPointer(binary.LittleEndian.Uint64(seg0.Data()))
	if root.pointerType() != doubleFarPointer {
		t.Fatalf("root (%#016x) type = %v; want %v (doubleFarPointer)", root, root.pointerType(), doubleFarPointer)
	}
	if root.farSegment() == 0 || root.farSegment() == 1 {
		t.Fatalf("root points to segment %d; want !=0,1", root.farSegment())
	}
	padSeg, err := msg.Segment(root.farSegment())
	if err != nil {
		t.Fatalf("msg.Segment(%d): %v", root.farSegment(), err)
	}
	padAddr := root.farAddress()
	if padAddr > Address(len(padSeg.Data())-16) {
		t.Fatalf("root points to out of bounds address %v; size of segment is %d", padAddr, len(padSeg.Data()))
	}

	pad1 := rawPointer(binary.LittleEndian.Uint64(padSeg.Data()[padAddr:]))
	if pad1.pointerType() != farPointer {
		t.Errorf("landing pad pointer 1 (%#016x) type = %v; want %v (farPointer)", pad1, pad1.pointerType(), farPointer)
	}
	if pad1.farSegment() != 1 {
		t.Fatalf("landing pad pointer 1 (%#016x) points to segment %d; want 1", pad1.farSegment())
	}
	if pad1.farAddress() != s.off {
		t.Fatalf("landing pad pointer 1 (%#016x) points to address %v; want %v", pad1.farAddress(), s.off)
	}

	pad2 := rawPointer(binary.LittleEndian.Uint64(padSeg.Data()[padAddr+8:]))
	if pad2.pointerType() != structPointer {
		t.Errorf("landing pad pointer 2 (%#016x) type = %v; want %v (structPointer)", pad2, pad2.pointerType(), structPointer)
	}
	if pad2.offset() != 0 {
		t.Errorf("landing pad pointer 2 (%#016x) offset = %d; want 0", pad2, pad2.offset())
	}
	if got, want := pad2.structSize(), (ObjectSize{DataSize: 8, PointerCount: 1}); got != want {
		t.Errorf("landing pad pointer 2 (%#016x) struct size = %v; want %v", pad2, got, want)
>>>>>>> 243bfedb
	}
}

func catchPanic(f func()) (err error) {
	defer func() {
		pval := recover()
		if pval == nil {
			return
		}
		e, ok := pval.(error)
		if !ok {
			err = fmt.Errorf("non-error panic: %#v", pval)
			return
		}
		err = e
	}()
	f()
	return nil
}<|MERGE_RESOLUTION|>--- conflicted
+++ resolved
@@ -2,11 +2,8 @@
 
 import (
 	"bytes"
-<<<<<<< HEAD
+	"encoding/binary"
 	"errors"
-=======
-	"encoding/binary"
->>>>>>> 243bfedb
 	"fmt"
 	"testing"
 )
@@ -490,7 +487,244 @@
 	}
 }
 
-<<<<<<< HEAD
+func TestSetPtrToZeroSizeStruct(t *testing.T) {
+	_, seg, err := NewMessage(SingleSegment(nil))
+	if err != nil {
+		t.Fatal("NewMessage:", err)
+	}
+	root, err := NewRootStruct(seg, ObjectSize{PointerCount: 1})
+	if err != nil {
+		t.Fatal("NewRootStruct:", err)
+	}
+	sub, err := NewStruct(seg, ObjectSize{})
+	if err != nil {
+		t.Fatal("NewStruct:", err)
+	}
+	if err := root.SetPtr(0, sub.ToPtr()); err != nil {
+		t.Fatal("root.SetPtr(0, sub.ToPtr()):", err)
+	}
+	ptrSlice := seg.Data()[root.off : root.off+8]
+	want := []byte{0xfc, 0xff, 0xff, 0xff, 0, 0, 0, 0}
+	if !bytes.Equal(ptrSlice, want) {
+		t.Errorf("SetPtr wrote % 02x; want % 02x", ptrSlice, want)
+	}
+}
+
+func TestReadFarPointers(t *testing.T) {
+	msg := &Message{
+		// an rpc.capnp Message
+		Arena: MultiSegment([][]byte{
+			// Segment 0
+			{
+				// Double-far pointer: segment 2, offset 0
+				0x06, 0x00, 0x00, 0x00, 0x02, 0x00, 0x00, 0x00,
+			},
+			// Segment 1
+			{
+				// (Root) Struct data section
+				0x02, 0x00, 0x00, 0x00, 0x00, 0x00, 0x00, 0x00,
+				// Struct pointer section
+				// Double-far pointer: segment 4, offset 0
+				0x06, 0x00, 0x00, 0x00, 0x04, 0x00, 0x00, 0x00,
+			},
+			// Segment 2
+			{
+				// Far pointer landing pad: segment 1, offset 0
+				0x02, 0x00, 0x00, 0x00, 0x01, 0x00, 0x00, 0x00,
+				// Far pointer landing pad tag word: struct with 1 word data and 1 pointer
+				0x00, 0x00, 0x00, 0x00, 0x01, 0x00, 0x01, 0x00,
+			},
+			// Segment 3
+			{
+				// (Root>0) Struct data section
+				0x00, 0x00, 0x00, 0x00, 0x09, 0x00, 0x00, 0x00,
+				0xaa, 0x70, 0x65, 0x21, 0xd7, 0x7b, 0x31, 0xa7,
+				0x00, 0x00, 0x00, 0x00, 0x00, 0x00, 0x00, 0x00,
+				// Struct pointer section
+				// Far pointer: segment 4, offset 4
+				0x22, 0x00, 0x00, 0x00, 0x04, 0x00, 0x00, 0x00,
+				// Far pointer: segment 4, offset 7
+				0x3a, 0x00, 0x00, 0x00, 0x04, 0x00, 0x00, 0x00,
+				// Null
+				0x00, 0x00, 0x00, 0x00, 0x00, 0x00, 0x00, 0x00,
+			},
+			// Segment 4
+			{
+				// Far pointer landing pad: segment 3, offset 0
+				0x02, 0x00, 0x00, 0x00, 0x03, 0x00, 0x00, 0x00,
+				// Far pointer landing pad tag word: struct with 3 word data and 3 pointer
+				0x00, 0x00, 0x00, 0x00, 0x03, 0x00, 0x03, 0x00,
+				// (Root>0>0) Struct data section
+				0x54, 0x00, 0x00, 0x00, 0x00, 0x00, 0x00, 0x00,
+				// Struct pointer section
+				// Null
+				0x00, 0x00, 0x00, 0x00, 0x00, 0x00, 0x00, 0x00,
+				// Far pointer landing pad: struct pointer: offset -3, 1 word data, 1 pointer
+				0xf4, 0xff, 0xff, 0xff, 0x01, 0x00, 0x01, 0x00,
+				// (Root>0>1) Struct pointer section
+				// Struct pointer: offset 2, 1 word data
+				0x08, 0x00, 0x00, 0x00, 0x01, 0x00, 0x00, 0x00,
+				// Null
+				0x00, 0x00, 0x00, 0x00, 0x00, 0x00, 0x00, 0x00,
+				// Far pointer landing pad: struct pointer: offset -3, 2 pointers
+				0xf4, 0xff, 0xff, 0xff, 0x00, 0x00, 0x02, 0x00,
+				// (Root>0>1>0) Struct data section
+				0x2a, 0x00, 0x00, 0x00, 0x00, 0x00, 0x00, 0x00,
+			},
+		}),
+	}
+	rootp, err := msg.Root()
+	if err != nil {
+		t.Error("Root:", err)
+	}
+	root := rootp.Struct()
+	if root.Uint16(0) != 2 {
+		t.Errorf("root.Uint16(0) = %d; want 2", root.Uint16(0))
+	}
+	callp, err := root.Ptr(0)
+	if err != nil {
+		t.Error("root.Ptr(0):", err)
+	}
+	call := callp.Struct()
+	targetp, err := call.Ptr(0)
+	if err != nil {
+		t.Error("root.Ptr(0).Ptr(0):", err)
+	}
+	if got := targetp.Struct().Uint32(0); got != 84 {
+		t.Errorf("root.Ptr(0).Ptr(0).Uint32(0) = %d; want 84", got)
+	}
+	paramsp, err := call.Ptr(1)
+	if err != nil {
+		t.Error("root.Ptr(0).Ptr(1):", err)
+	}
+	contentp, err := paramsp.Struct().Ptr(0)
+	if err != nil {
+		t.Error("root.Ptr(0).Ptr(1).Ptr(0):", err)
+	}
+	if got := contentp.Struct().Uint64(0); got != 42 {
+		t.Errorf("root.Ptr(0).Ptr(1).Ptr(0).Uint64(0) = %d; want 42", got)
+	}
+}
+
+func TestWriteFarPointer(t *testing.T) {
+	// TODO(someday): run same test with a two-word list
+
+	msg := &Message{
+		Arena: MultiSegment([][]byte{
+			make([]byte, 8),
+			make([]byte, 0, 24),
+		}),
+	}
+	seg1, err := msg.Segment(1)
+	if err != nil {
+		t.Fatal("msg.Segment(1):", err)
+	}
+	s, err := NewStruct(seg1, ObjectSize{DataSize: 8, PointerCount: 1})
+	if err != nil {
+		t.Fatal("NewStruct(msg.Segment(1), ObjectSize{8, 1}):", err)
+	}
+	if s.Segment() != seg1 {
+		t.Fatalf("struct allocated in segment %d", s.Segment().ID())
+	}
+	if err := msg.SetRoot(s.ToPtr()); err != nil {
+		t.Error("msg.SetRoot(...):", err)
+	}
+	seg0, err := msg.Segment(0)
+	if err != nil {
+		t.Fatal("msg.Segment(0):", err)
+	}
+
+	root := rawPointer(binary.LittleEndian.Uint64(seg0.Data()))
+	if root.pointerType() != farPointer {
+		t.Fatalf("root (%#016x) type = %v; want %v (farPointer)", root, root.pointerType(), farPointer)
+	}
+	if root.farSegment() != 1 {
+		t.Fatalf("root points to segment %d; want 1", root.farSegment())
+	}
+	padAddr := root.farAddress()
+	if padAddr > Address(len(seg1.Data())-8) {
+		t.Fatalf("root points to out of bounds address %v; size of segment is %d", padAddr, len(seg1.Data()))
+	}
+
+	pad := rawPointer(binary.LittleEndian.Uint64(seg1.Data()[padAddr:]))
+	if pad.pointerType() != structPointer {
+		t.Errorf("landing pad (%#016x) type = %v; want %v (structPointer)", pad, pad.pointerType(), structPointer)
+	}
+	if got, ok := pad.offset().resolve(padAddr + 8); !ok || got != s.off {
+		t.Errorf("landing pad (%#016x @ %v) resolved address = %v, %t; want %v, true", pad, padAddr, got, ok, s.off)
+	}
+	if got, want := pad.structSize(), (ObjectSize{DataSize: 8, PointerCount: 1}); got != want {
+		t.Errorf("landing pad (%#016x) struct size = %v; want %v", pad, got, want)
+	}
+}
+
+func TestWriteDoubleFarPointer(t *testing.T) {
+	// TODO(someday): run same test with a two-word list
+
+	msg := &Message{
+		Arena: MultiSegment([][]byte{
+			make([]byte, 8),
+			make([]byte, 0, 16),
+		}),
+	}
+	seg1, err := msg.Segment(1)
+	if err != nil {
+		t.Fatal("msg.Segment(1):", err)
+	}
+	s, err := NewStruct(seg1, ObjectSize{DataSize: 8, PointerCount: 1})
+	if err != nil {
+		t.Fatal("NewStruct(msg.Segment(1), ObjectSize{8, 1}):", err)
+	}
+	if s.Segment() != seg1 {
+		t.Fatalf("struct allocated in segment %d", s.Segment().ID())
+	}
+	if err := msg.SetRoot(s.ToPtr()); err != nil {
+		t.Error("msg.SetRoot(...):", err)
+	}
+	seg0, err := msg.Segment(0)
+	if err != nil {
+		t.Fatal("msg.Segment(0):", err)
+	}
+
+	root := rawPointer(binary.LittleEndian.Uint64(seg0.Data()))
+	if root.pointerType() != doubleFarPointer {
+		t.Fatalf("root (%#016x) type = %v; want %v (doubleFarPointer)", root, root.pointerType(), doubleFarPointer)
+	}
+	if root.farSegment() == 0 || root.farSegment() == 1 {
+		t.Fatalf("root points to segment %d; want !=0,1", root.farSegment())
+	}
+	padSeg, err := msg.Segment(root.farSegment())
+	if err != nil {
+		t.Fatalf("msg.Segment(%d): %v", root.farSegment(), err)
+	}
+	padAddr := root.farAddress()
+	if padAddr > Address(len(padSeg.Data())-16) {
+		t.Fatalf("root points to out of bounds address %v; size of segment is %d", padAddr, len(padSeg.Data()))
+	}
+
+	pad1 := rawPointer(binary.LittleEndian.Uint64(padSeg.Data()[padAddr:]))
+	if pad1.pointerType() != farPointer {
+		t.Errorf("landing pad pointer 1 (%#016x) type = %v; want %v (farPointer)", pad1, pad1.pointerType(), farPointer)
+	}
+	if pad1.farSegment() != 1 {
+		t.Fatalf("landing pad pointer 1 (%#016x) points to segment %d; want 1", pad1.farSegment())
+	}
+	if pad1.farAddress() != s.off {
+		t.Fatalf("landing pad pointer 1 (%#016x) points to address %v; want %v", pad1.farAddress(), s.off)
+	}
+
+	pad2 := rawPointer(binary.LittleEndian.Uint64(padSeg.Data()[padAddr+8:]))
+	if pad2.pointerType() != structPointer {
+		t.Errorf("landing pad pointer 2 (%#016x) type = %v; want %v (structPointer)", pad2, pad2.pointerType(), structPointer)
+	}
+	if pad2.offset() != 0 {
+		t.Errorf("landing pad pointer 2 (%#016x) offset = %d; want 0", pad2, pad2.offset())
+	}
+	if got, want := pad2.structSize(), (ObjectSize{DataSize: 8, PointerCount: 1}); got != want {
+		t.Errorf("landing pad pointer 2 (%#016x) struct size = %v; want %v", pad2, got, want)
+	}
+}
+
 func TestEqual(t *testing.T) {
 	msg, seg, _ := NewMessage(SingleSegment(nil))
 	emptyStruct1, _ := NewStruct(seg, ObjectSize{})
@@ -647,243 +881,6 @@
 				}
 			}
 		})
-=======
-func TestSetPtrToZeroSizeStruct(t *testing.T) {
-	_, seg, err := NewMessage(SingleSegment(nil))
-	if err != nil {
-		t.Fatal("NewMessage:", err)
-	}
-	root, err := NewRootStruct(seg, ObjectSize{PointerCount: 1})
-	if err != nil {
-		t.Fatal("NewRootStruct:", err)
-	}
-	sub, err := NewStruct(seg, ObjectSize{})
-	if err != nil {
-		t.Fatal("NewStruct:", err)
-	}
-	if err := root.SetPtr(0, sub.ToPtr()); err != nil {
-		t.Fatal("root.SetPtr(0, sub.ToPtr()):", err)
-	}
-	ptrSlice := seg.Data()[root.off : root.off+8]
-	want := []byte{0xfc, 0xff, 0xff, 0xff, 0, 0, 0, 0}
-	if !bytes.Equal(ptrSlice, want) {
-		t.Errorf("SetPtr wrote % 02x; want % 02x", ptrSlice, want)
-	}
-}
-
-func TestReadFarPointers(t *testing.T) {
-	msg := &Message{
-		// an rpc.capnp Message
-		Arena: MultiSegment([][]byte{
-			// Segment 0
-			{
-				// Double-far pointer: segment 2, offset 0
-				0x06, 0x00, 0x00, 0x00, 0x02, 0x00, 0x00, 0x00,
-			},
-			// Segment 1
-			{
-				// (Root) Struct data section
-				0x02, 0x00, 0x00, 0x00, 0x00, 0x00, 0x00, 0x00,
-				// Struct pointer section
-				// Double-far pointer: segment 4, offset 0
-				0x06, 0x00, 0x00, 0x00, 0x04, 0x00, 0x00, 0x00,
-			},
-			// Segment 2
-			{
-				// Far pointer landing pad: segment 1, offset 0
-				0x02, 0x00, 0x00, 0x00, 0x01, 0x00, 0x00, 0x00,
-				// Far pointer landing pad tag word: struct with 1 word data and 1 pointer
-				0x00, 0x00, 0x00, 0x00, 0x01, 0x00, 0x01, 0x00,
-			},
-			// Segment 3
-			{
-				// (Root>0) Struct data section
-				0x00, 0x00, 0x00, 0x00, 0x09, 0x00, 0x00, 0x00,
-				0xaa, 0x70, 0x65, 0x21, 0xd7, 0x7b, 0x31, 0xa7,
-				0x00, 0x00, 0x00, 0x00, 0x00, 0x00, 0x00, 0x00,
-				// Struct pointer section
-				// Far pointer: segment 4, offset 4
-				0x22, 0x00, 0x00, 0x00, 0x04, 0x00, 0x00, 0x00,
-				// Far pointer: segment 4, offset 7
-				0x3a, 0x00, 0x00, 0x00, 0x04, 0x00, 0x00, 0x00,
-				// Null
-				0x00, 0x00, 0x00, 0x00, 0x00, 0x00, 0x00, 0x00,
-			},
-			// Segment 4
-			{
-				// Far pointer landing pad: segment 3, offset 0
-				0x02, 0x00, 0x00, 0x00, 0x03, 0x00, 0x00, 0x00,
-				// Far pointer landing pad tag word: struct with 3 word data and 3 pointer
-				0x00, 0x00, 0x00, 0x00, 0x03, 0x00, 0x03, 0x00,
-				// (Root>0>0) Struct data section
-				0x54, 0x00, 0x00, 0x00, 0x00, 0x00, 0x00, 0x00,
-				// Struct pointer section
-				// Null
-				0x00, 0x00, 0x00, 0x00, 0x00, 0x00, 0x00, 0x00,
-				// Far pointer landing pad: struct pointer: offset -3, 1 word data, 1 pointer
-				0xf4, 0xff, 0xff, 0xff, 0x01, 0x00, 0x01, 0x00,
-				// (Root>0>1) Struct pointer section
-				// Struct pointer: offset 2, 1 word data
-				0x08, 0x00, 0x00, 0x00, 0x01, 0x00, 0x00, 0x00,
-				// Null
-				0x00, 0x00, 0x00, 0x00, 0x00, 0x00, 0x00, 0x00,
-				// Far pointer landing pad: struct pointer: offset -3, 2 pointers
-				0xf4, 0xff, 0xff, 0xff, 0x00, 0x00, 0x02, 0x00,
-				// (Root>0>1>0) Struct data section
-				0x2a, 0x00, 0x00, 0x00, 0x00, 0x00, 0x00, 0x00,
-			},
-		}),
-	}
-	rootp, err := msg.RootPtr()
-	if err != nil {
-		t.Error("RootPtr:", err)
-	}
-	root := rootp.Struct()
-	if root.Uint16(0) != 2 {
-		t.Errorf("root.Uint16(0) = %d; want 2", root.Uint16(0))
-	}
-	callp, err := root.Ptr(0)
-	if err != nil {
-		t.Error("root.Ptr(0):", err)
-	}
-	call := callp.Struct()
-	targetp, err := call.Ptr(0)
-	if err != nil {
-		t.Error("root.Ptr(0).Ptr(0):", err)
-	}
-	if got := targetp.Struct().Uint32(0); got != 84 {
-		t.Errorf("root.Ptr(0).Ptr(0).Uint32(0) = %d; want 84", got)
-	}
-	paramsp, err := call.Ptr(1)
-	if err != nil {
-		t.Error("root.Ptr(0).Ptr(1):", err)
-	}
-	contentp, err := paramsp.Struct().Ptr(0)
-	if err != nil {
-		t.Error("root.Ptr(0).Ptr(1).Ptr(0):", err)
-	}
-	if got := contentp.Struct().Uint64(0); got != 42 {
-		t.Errorf("root.Ptr(0).Ptr(1).Ptr(0).Uint64(0) = %d; want 42", got)
-	}
-}
-
-func TestWriteFarPointer(t *testing.T) {
-	// TODO(someday): run same test with a two-word list
-
-	msg := &Message{
-		Arena: MultiSegment([][]byte{
-			make([]byte, 8),
-			make([]byte, 0, 24),
-		}),
-	}
-	seg1, err := msg.Segment(1)
-	if err != nil {
-		t.Fatal("msg.Segment(1):", err)
-	}
-	s, err := NewStruct(seg1, ObjectSize{DataSize: 8, PointerCount: 1})
-	if err != nil {
-		t.Fatal("NewStruct(msg.Segment(1), ObjectSize{8, 1}):", err)
-	}
-	if s.Segment() != seg1 {
-		t.Fatalf("struct allocated in segment %d", s.Segment().ID())
-	}
-	if err := msg.SetRootPtr(s.ToPtr()); err != nil {
-		t.Error("msg.SetRootPtr(...):", err)
-	}
-	seg0, err := msg.Segment(0)
-	if err != nil {
-		t.Fatal("msg.Segment(0):", err)
-	}
-
-	root := rawPointer(binary.LittleEndian.Uint64(seg0.Data()))
-	if root.pointerType() != farPointer {
-		t.Fatalf("root (%#016x) type = %v; want %v (farPointer)", root, root.pointerType(), farPointer)
-	}
-	if root.farSegment() != 1 {
-		t.Fatalf("root points to segment %d; want 1", root.farSegment())
-	}
-	padAddr := root.farAddress()
-	if padAddr > Address(len(seg1.Data())-8) {
-		t.Fatalf("root points to out of bounds address %v; size of segment is %d", padAddr, len(seg1.Data()))
-	}
-
-	pad := rawPointer(binary.LittleEndian.Uint64(seg1.Data()[padAddr:]))
-	if pad.pointerType() != structPointer {
-		t.Errorf("landing pad (%#016x) type = %v; want %v (structPointer)", pad, pad.pointerType(), structPointer)
-	}
-	if got, ok := pad.offset().resolve(padAddr + 8); !ok || got != s.off {
-		t.Errorf("landing pad (%#016x @ %v) resolved address = %v, %t; want %v, true", pad, padAddr, got, ok, s.off)
-	}
-	if got, want := pad.structSize(), (ObjectSize{DataSize: 8, PointerCount: 1}); got != want {
-		t.Errorf("landing pad (%#016x) struct size = %v; want %v", pad, got, want)
-	}
-}
-
-func TestWriteDoubleFarPointer(t *testing.T) {
-	// TODO(someday): run same test with a two-word list
-
-	msg := &Message{
-		Arena: MultiSegment([][]byte{
-			make([]byte, 8),
-			make([]byte, 0, 16),
-		}),
-	}
-	seg1, err := msg.Segment(1)
-	if err != nil {
-		t.Fatal("msg.Segment(1):", err)
-	}
-	s, err := NewStruct(seg1, ObjectSize{DataSize: 8, PointerCount: 1})
-	if err != nil {
-		t.Fatal("NewStruct(msg.Segment(1), ObjectSize{8, 1}):", err)
-	}
-	if s.Segment() != seg1 {
-		t.Fatalf("struct allocated in segment %d", s.Segment().ID())
-	}
-	if err := msg.SetRootPtr(s.ToPtr()); err != nil {
-		t.Error("msg.SetRootPtr(...):", err)
-	}
-	seg0, err := msg.Segment(0)
-	if err != nil {
-		t.Fatal("msg.Segment(0):", err)
-	}
-
-	root := rawPointer(binary.LittleEndian.Uint64(seg0.Data()))
-	if root.pointerType() != doubleFarPointer {
-		t.Fatalf("root (%#016x) type = %v; want %v (doubleFarPointer)", root, root.pointerType(), doubleFarPointer)
-	}
-	if root.farSegment() == 0 || root.farSegment() == 1 {
-		t.Fatalf("root points to segment %d; want !=0,1", root.farSegment())
-	}
-	padSeg, err := msg.Segment(root.farSegment())
-	if err != nil {
-		t.Fatalf("msg.Segment(%d): %v", root.farSegment(), err)
-	}
-	padAddr := root.farAddress()
-	if padAddr > Address(len(padSeg.Data())-16) {
-		t.Fatalf("root points to out of bounds address %v; size of segment is %d", padAddr, len(padSeg.Data()))
-	}
-
-	pad1 := rawPointer(binary.LittleEndian.Uint64(padSeg.Data()[padAddr:]))
-	if pad1.pointerType() != farPointer {
-		t.Errorf("landing pad pointer 1 (%#016x) type = %v; want %v (farPointer)", pad1, pad1.pointerType(), farPointer)
-	}
-	if pad1.farSegment() != 1 {
-		t.Fatalf("landing pad pointer 1 (%#016x) points to segment %d; want 1", pad1.farSegment())
-	}
-	if pad1.farAddress() != s.off {
-		t.Fatalf("landing pad pointer 1 (%#016x) points to address %v; want %v", pad1.farAddress(), s.off)
-	}
-
-	pad2 := rawPointer(binary.LittleEndian.Uint64(padSeg.Data()[padAddr+8:]))
-	if pad2.pointerType() != structPointer {
-		t.Errorf("landing pad pointer 2 (%#016x) type = %v; want %v (structPointer)", pad2, pad2.pointerType(), structPointer)
-	}
-	if pad2.offset() != 0 {
-		t.Errorf("landing pad pointer 2 (%#016x) offset = %d; want 0", pad2, pad2.offset())
-	}
-	if got, want := pad2.structSize(), (ObjectSize{DataSize: 8, PointerCount: 1}); got != want {
-		t.Errorf("landing pad pointer 2 (%#016x) struct size = %v; want %v", pad2, got, want)
->>>>>>> 243bfedb
 	}
 }
 

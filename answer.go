package capnp

import (
	"context"
	"errors"
	"strconv"

	"capnproto.org/go/capnp/v3/exc"
	"capnproto.org/go/capnp/v3/internal/str"
	"zenhack.net/go/util/deferred"
	"zenhack.net/go/util/sync/mutex"
)

// A Promise holds the result of an RPC call.  Only one of Fulfill
// or Reject can be called on a Promise.  Before the result is
// written, calls can be queued up using the Answer methods — this is
// promise pipelining.
//
// Promise is most useful for implementing ClientHook.
// Most applications will use Answer, since that what is returned by
// a Client.
type Promise struct {
	method   Method
	resolved <-chan struct{}
	ans      Answer

	// The promise can be in one of the following states:
	//
	//	- Unresolved (initial state).  Can transition to any other state.
	//	- Pending resolution.  Fulfill or Reject has been called on the
	//	  Promise, but Fulfill or Reject is waiting on fulfilling the
	//	  clients and acquiring answers for any ongoing calls to caller.
	//	  All new pipelined calls will block until the Promise is resolved.
	//	  Next state is resolved.
	//	- Resolved.  Fulfill or Reject has finished.

	// When acquiring multiple Promise.state mutexes, they must be acquired
	// in traversal order (i.e. p, then p.next, then p.next.next).
	//
	// FIXME: is the above traversal scheme sound? It depends on avoiding
	// cycles in the graph to prevent potential deadlocks, and it is not
	// clear to me(zenhack) that this is a safe assumption (I suspect it's
	// not).
	state mutex.Mutex[promiseState]
}

type promiseState struct {
	// signals is a list of callbacks to invoke on resolution. Has at least
	// one element if the promise is unresolved or pending, nil if resolved.
	signals []func()

	// caller is the hook to make pipelined calls with.  Set to nil once
	// the promise leaves the unresolved state.
	caller PipelineCaller

	// clients is a table of promised clients created to proxy the eventual
	// result's clients.  Even after resolution, this table may still have
	// entries until the clients are released. Cannot be read or written
	// in the pending state.
	clients map[clientPath]*clientAndPromise

	// releasedClients is true after ReleaseClients has been called on this
	// promise.  Only the receiver of ReleaseClients should set this to true.
	releasedClients bool

	// result and err are the values from Fulfill or Reject respectively
	// in the resolved state.
	result Ptr
	err    error
}

type clientAndPromise struct {
	client  Client
	promise *clientPromise
}

// NewPromise creates a new unresolved promise.  The PipelineCaller will
// be used to make pipelined calls before the promise resolves.
func NewPromise(m Method, pc PipelineCaller) *Promise {
	if pc == nil {
		panic("NewPromise(nil)")
	}
	resolved := make(chan struct{})
	p := &Promise{
		method:   m,
		resolved: resolved,
		state: mutex.New(promiseState{
			signals: []func(){func() { close(resolved) }},
			caller:  pc,
		}),
	}
	p.ans.f.promise = p
	p.ans.metadata = *NewMetadata()
	return p
}

// isUnresolved reports whether p is in the unresolved state.
func (p *promiseState) isUnresolved() bool {
	return p.caller != nil
}

// isPendingResolution reports whether p is in the pending
// resolution state.
func (p *promiseState) isPendingResolution() bool {
	return p.caller == nil && len(p.signals) > 0
}

// isResolved reports whether p is in the resolved state.
func (p *promiseState) isResolved() bool {
	return len(p.signals) == 0
}

// resolution returns p's resolution.  The return value is invalid
// unless p is in the resolved state.  The caller must be holding onto
// p.mu.
func (p *promiseState) resolution(m Method) resolution {
	return resolution{
		method: m,
		result: p.result,
		err:    p.err,
	}
}

// Fulfill resolves the promise with a successful result.
//
// Fulfill will wait for any outstanding calls to the underlying
// PipelineCaller to yield Answers and any pipelined clients to be
// fulfilled.
func (p *Promise) Fulfill(result Ptr) {
	p.Resolve(result, nil)
}

// Reject resolves the promise with a failure.
//
// Reject will wait for any outstanding calls to the underlying
// PipelineCaller to yield Answers and any pipelined clients to be
// fulfilled.
func (p *Promise) Reject(e error) {
	if e == nil {
		panic("Promise.Reject(nil)")
	}
	p.Resolve(Ptr{}, e)
}

// Resolve resolves the promise.
//
// If e != nil, then this is equivalent to p.Reject(e).
// Otherwise, it is equivalent to p.Fulfill(r).
func (p *Promise) Resolve(r Ptr, e error) {
<<<<<<< HEAD
	dq := &deferred.Queue{}
	defer dq.Run()

	var (
		// We need to access some of these fields from p.state while
		// not holding the lock, so we store them here while holding it.
		// p.clients cannot be touched in the pending resolution state,
		// so we have exclusive access to the variable anyway.
		clients      map[clientPath]*clientAndPromise
		callsStopped chan struct{}
	)
=======
	var shutdownPromises []*clientPromise
>>>>>>> c434d9f4

	// It's ok to extract p.clients and use it while not holding the lock:
	// it may not be accessed in the pending resolution state, so we have
	// exclusive access to the variable anyway.
	clients := mutex.With1(&p.state, func(p *promiseState) map[clientPath]*clientAndPromise {
		if e != nil {
			p.requireUnresolved("Reject")
		} else {
			p.requireUnresolved("Fulfill")
		}
		p.caller = nil
		return p.clients
	})

	// Pending resolution state: wait for clients to be fulfilled
	// and calls to have answers.
	res := resolution{p.method, r, e}
	for path, cp := range clients {
		t := path.transform()
		cp.promise.fulfill(dq, res.client(t))
		cp.promise = nil
	}

	p.state.With(func(p *promiseState) {
		// Move p into resolved state.
		p.result, p.err = r, e
		for _, f := range p.signals {
			f()
		}
		p.signals = nil
	})
}

// requireUnresolved is a helper method for checking for duplicate
// calls to Fulfill() or Reject(); panics if the promise is not in
// the unresolved state.
//
// The callerMethod argument should be the name of the method which
// is invoking requireUnresolved. The panic message will report this
// value as well as the method that originally resolved the promise,
// and which method (Fulfill or Reject) was used to resolve it.
func (p *promiseState) requireUnresolved(callerMethod string) {
	if !p.isUnresolved() {
		var prevMethod string
		if p.err == nil {
			prevMethod = "Fulfill"
		} else {
			prevMethod = "Reject (error = " + strconv.Quote(p.err.Error()) + ")"
		}

		panic("Promise." + callerMethod +
			" called after previous call to " + prevMethod)
	}
}

// Answer returns a read-only view of the promise.
// Answer may be called concurrently by multiple goroutines.
func (p *Promise) Answer() *Answer {
	return &p.ans
}

// ReleaseClients waits until p is resolved and then closes any proxy
// clients created by the promise's answer.  Failure to call this method
// will result in capability leaks.  After the first call, subsequent
// calls to ReleaseClients do nothing.  It is safe to call
// ReleaseClients concurrently from multiple goroutines.
//
// This method is typically used in a ReleaseFunc.
func (p *Promise) ReleaseClients() {
	<-p.resolved
	clients := mutex.With1(&p.state, func(p *promiseState) map[clientPath]*clientAndPromise {
		if p.releasedClients {
			return nil
		}
		p.releasedClients = true // must happen before traversing pointers
		clients := p.clients
		p.clients = nil
		return clients
	})
	for _, cp := range clients {
		cp.client.Release()
	}
}

// A PipelineCaller implements promise pipelining.
//
// See the counterpart methods in ClientHook for a description.
type PipelineCaller interface {
	PipelineSend(ctx context.Context, transform []PipelineOp, s Send) (*Answer, ReleaseFunc)
	PipelineRecv(ctx context.Context, transform []PipelineOp, r Recv) PipelineCaller
}

// An Answer is a deferred result of a client call.  Conceptually, this is a
// future.  It is safe to use from multiple goroutines.
type Answer struct {
	f        Future
	metadata Metadata
}

// ErrorAnswer returns a Answer that always returns error e.
func ErrorAnswer(m Method, e error) *Answer {
	p := &Promise{
		method:   m,
		resolved: closedSignal,
		state: mutex.New(promiseState{
			err: e,
		}),
	}
	p.ans.f.promise = p
	return &p.ans
}

// ImmediateAnswer returns an Answer that accesses ptr.
func ImmediateAnswer(m Method, ptr Ptr) *Answer {
	p := &Promise{
		method:   m,
		resolved: closedSignal,
		state: mutex.New(promiseState{
			result: ptr,
		}),
	}
	p.ans.f.promise = p
	p.ans.metadata = *NewMetadata()
	return &p.ans
}

// Future returns a future that is equivalent to ans.
func (ans *Answer) Future() *Future {
	return &ans.f
}

// Metadata returns a metadata map where callers can store information
// about the answer
func (ans *Answer) Metadata() *Metadata {
	return &ans.metadata
}

// Done returns a channel that is closed when the answer's call is finished.
func (ans *Answer) Done() <-chan struct{} {
	return ans.f.Done()
}

// Struct waits until the answer is resolved and returns the struct
// this answer represents.
func (ans *Answer) Struct() (Struct, error) {
	return ans.f.Struct()
}

// List waits until the answer is resolved and returns the list
// this answer represents.
func (ans *Answer) List() (List, error) {
	return ans.f.List()
}

// Client returns the answer as a client.  If the answer's originating
// call has not completed, then calls will be queued until the original
// call's completion.  The client reference is borrowed: the caller
// should not call Close.
func (ans *Answer) Client() Client {
	return ans.f.Client()
}

// Field returns a derived future which yields the pointer field given,
// defaulting to the value given.
func (ans *Answer) Field(off uint16, def []byte) *Future {
	return ans.f.Field(off, def)
}

// PipelineSend starts a pipelined call.
func (ans *Answer) PipelineSend(ctx context.Context, transform []PipelineOp, s Send) (*Answer, ReleaseFunc) {
	p := ans.f.promise
	l := p.state.Lock()
	switch {
	case l.Value().isUnresolved():
		caller := l.Value().caller
		l.Unlock()
		return caller.PipelineSend(ctx, transform, s)
	case l.Value().isPendingResolution():
		// Block new calls until resolved.
		l.Unlock()
		select {
		case <-p.resolved:
		case <-ctx.Done():
			return ErrorAnswer(s.Method, ctx.Err()), func() {}
		}
		l = p.state.Lock()
		fallthrough
	case l.Value().isResolved():
		r := l.Value().resolution(p.method)
		l.Unlock()
		return r.client(transform).SendCall(ctx, s)
	default:
		panic("unreachable")
	}
}

// PipelineRecv starts a pipelined call.
func (ans *Answer) PipelineRecv(ctx context.Context, transform []PipelineOp, r Recv) PipelineCaller {
	p := ans.f.promise
	l := p.state.Lock()
	switch {
	case l.Value().isUnresolved():
		caller := l.Value().caller
		l.Unlock()
		return caller.PipelineRecv(ctx, transform, r)
	case l.Value().isPendingResolution():
		// Block new calls until resolved.
		l.Unlock()
		select {
		case <-p.resolved:
		case <-ctx.Done():
			r.Reject(ctx.Err())
			return nil
		}
		l = p.state.Lock()
		fallthrough
	case l.Value().isResolved():
		res := l.Value().resolution(p.method)
		l.Unlock()
		return res.client(transform).RecvCall(ctx, r)
	default:
		panic("unreachable")
	}
}

// A Future accesses a portion of an Answer.  It is safe to use from
// multiple goroutines.
type Future struct {
	promise *Promise
	parent  *Future // nil if root future
	op      PipelineOp
}

// transform returns the operations needed to transform the root answer
// into the value f represents.
func (f *Future) transform() []PipelineOp {
	if f.parent == nil {
		return nil
	}
	n := 0
	for g := f; g.parent != nil; g = g.parent {
		n++
	}
	xform := make([]PipelineOp, n)
	for i, g := n-1, f; g.parent != nil; i, g = i-1, g.parent {
		xform[i] = g.op
	}
	return xform
}

// Done returns a channel that is closed when the answer's call is finished.
func (f *Future) Done() <-chan struct{} {
	return f.promise.resolved
}

// Ptr waits until the answer is resolved and returns the pointer
// this future represents.
func (f *Future) Ptr() (Ptr, error) {
	p := f.promise
	<-p.resolved
	r := mutex.With1(&p.state, func(s *promiseState) resolution {
		return s.resolution(p.method)
	})
	return r.ptr(f.transform())
}

// Struct waits until the answer is resolved and returns the struct
// this answer represents.
func (f *Future) Struct() (Struct, error) {
	p, err := f.Ptr()
	return p.Struct(), err
}

// List waits until the answer is resolved and returns the list
// this answer represents.
func (f *Future) List() (List, error) {
	p, err := f.Ptr()
	return p.List(), err
}

// Client returns the future as a client.  If the answer's originating
// call has not completed, then calls will be queued until the original
// call's completion.  The client reference is borrowed: the caller
// should not call Release.
func (f *Future) Client() Client {
	p := f.promise
	l := p.state.Lock()
	switch {
	case l.Value().isUnresolved():
		ft := f.transform()
		cpath := clientPathFromTransform(ft)
		if cp := l.Value().clients[cpath]; cp != nil {
			return cp.client
		}
		c, pr := newPromisedClient(PipelineClient{
			p:         p,
			transform: ft,
		})
		if l.Value().clients == nil {
			l.Value().clients = make(map[clientPath]*clientAndPromise)
		}
		l.Value().clients[cpath] = &clientAndPromise{c, pr}
		l.Unlock()
		return c
	case l.Value().isPendingResolution():
		l.Unlock()
		<-p.resolved
		l = p.state.Lock()
		fallthrough
	case l.Value().isResolved():
		r := l.Value().resolution(p.method)
		l.Unlock()
		return r.client(f.transform())
	default:
		panic("unreachable")
	}
}

// Field returns a derived future which yields the pointer field given,
// defaulting to the value given.
func (f *Future) Field(off uint16, def []byte) *Future {
	return &Future{
		promise: f.promise,
		parent:  f,
		op: PipelineOp{
			Field:        off,
			DefaultValue: def,
		},
	}
}

// PipelineClient implements ClientHook by calling to the pipeline's answer.
type PipelineClient struct {
	p         *Promise
	transform []PipelineOp
}

func (pc PipelineClient) Answer() *Answer {
	return pc.p.Answer()
}

func (pc PipelineClient) Transform() []PipelineOp {
	return pc.transform
}

func (pc PipelineClient) Send(ctx context.Context, s Send) (*Answer, ReleaseFunc) {
	return pc.p.ans.PipelineSend(ctx, pc.transform, s)
}

func (pc PipelineClient) Recv(ctx context.Context, r Recv) PipelineCaller {
	return pc.p.ans.PipelineRecv(ctx, pc.transform, r)
}

func (pc PipelineClient) Brand() Brand {
	select {
	case <-pc.p.resolved:
		r := mutex.With1(&pc.p.state, func(p *promiseState) resolution {
			return p.resolution(pc.p.method)
		})
		return r.client(pc.transform).State().Brand
	default:
		return Brand{Value: pc}
	}
}

func (pc PipelineClient) Shutdown() {
}

func (pc PipelineClient) String() string {
	return "PipelineClient{transform: " +
		str.Slice(pc.transform) +
		", promise: 0x" + str.PtrToHex(pc.p) +
		"}"
}

// A PipelineOp describes a step in transforming a pipeline.
// It maps closely with the PromisedAnswer.Op struct in rpc.capnp.
type PipelineOp struct {
	Field        uint16
	DefaultValue []byte
}

// String returns a human-readable description of op.
func (op PipelineOp) String() string {
	s := make([]byte, 0, 32)
	s = append(s, "get field "...)
	s = strconv.AppendInt(s, int64(op.Field), 10)
	if op.DefaultValue == nil {
		return string(s)
	}
	s = append(s, " with default"...)
	return string(s)
}

// Transform applies a sequence of pipeline operations to a pointer
// and returns the result.
func Transform(p Ptr, transform []PipelineOp) (Ptr, error) {
	n := len(transform)
	if n == 0 {
		return p, nil
	}
	s := p.Struct()
	for i, op := range transform[:n-1] {
		field, err := s.Ptr(op.Field)
		if err != nil {
			return Ptr{}, newTransformError(i, op.Field, err, false)
		}
		s, err = field.StructDefault(op.DefaultValue)
		if err != nil {
			return Ptr{}, newTransformError(i, op.Field, err, true)
		}
	}
	op := transform[n-1]
	p, err := s.Ptr(op.Field)
	if err != nil {
		return Ptr{}, newTransformError(n-1, op.Field, err, false)
	}
	if op.DefaultValue != nil {
		p, err = p.Default(op.DefaultValue)
		if err != nil {
			return Ptr{}, newTransformError(n-1, op.Field, err, true)
		}
		return p, nil
	}
	return p, nil
}

func newTransformError(index int, field uint16, err error, withDefault bool) error {
	msg := "transform: op " + str.Itod(index) + ": pointer field " + str.Utod(field)
	if withDefault {
		msg += " with default"
	}
	return exc.WrapError(msg, err)
}

// A resolution is the outcome of a future.
type resolution struct {
	method Method
	result Ptr
	err    error
}

// ptr obtains a Ptr by applying a transform.
func (r resolution) ptr(transform []PipelineOp) (Ptr, error) {
	if r.err != nil {
		return Ptr{}, exc.Annotate("", r.method.String(), r.err)
	}
	p, err := Transform(r.result, transform)
	if err != nil {
		return Ptr{}, exc.Annotate("", r.method.String(), err)
	}
	return p, nil
}

// client obtains a Client by applying a transform.
func (r resolution) client(transform []PipelineOp) Client {
	p, err := r.ptr(transform)
	if err != nil {
		return ErrorClient(err)
	}
	iface := p.Interface()
	if p.IsValid() && !iface.IsValid() {
		return ErrorClient(errors.New("not a capability"))
	}
	return iface.Client()
}

// clientPath is an encoded version of a list of pipeline operations.
// It is suitable as a map key.
//
// It specifically ignores default values, because a capability can't have a
// default value other than null.
type clientPath string

func clientPathFromTransform(ops []PipelineOp) clientPath {
	buf := make([]byte, 0, len(ops)*2)
	for i := range ops {
		f := ops[i].Field
		buf = append(buf, byte(f&0x00ff), byte(f&0xff00>>8))
	}
	return clientPath(buf)
}

func (cp clientPath) transform() []PipelineOp {
	ops := make([]PipelineOp, len(cp)/2)
	for i := range ops {
		ops[i].Field = uint16(cp[i*2]) | uint16(cp[i*2+1])<<8
	}
	return ops
}<|MERGE_RESOLUTION|>--- conflicted
+++ resolved
@@ -147,21 +147,8 @@
 // If e != nil, then this is equivalent to p.Reject(e).
 // Otherwise, it is equivalent to p.Fulfill(r).
 func (p *Promise) Resolve(r Ptr, e error) {
-<<<<<<< HEAD
 	dq := &deferred.Queue{}
 	defer dq.Run()
-
-	var (
-		// We need to access some of these fields from p.state while
-		// not holding the lock, so we store them here while holding it.
-		// p.clients cannot be touched in the pending resolution state,
-		// so we have exclusive access to the variable anyway.
-		clients      map[clientPath]*clientAndPromise
-		callsStopped chan struct{}
-	)
-=======
-	var shutdownPromises []*clientPromise
->>>>>>> c434d9f4
 
 	// It's ok to extract p.clients and use it while not holding the lock:
 	// it may not be accessed in the pending resolution state, so we have
